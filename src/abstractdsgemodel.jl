abstract AbstractModel{T}

function Base.show(io::IO, m::AbstractModel)
    @printf io "Dynamic Stochastic General Equilibrium Model\n"
    @printf io "no. states:             %i\n" n_states(m)
    @printf io "no. anticipated shocks: %i\n" n_anticipated_shocks(m)
    @printf io "data vintage:           %s\n" data_vintage(m)
    @printf io "description:\n %s\n"          description(m)
end

@inline function Base.getindex(m::AbstractModel, i::Integer)
    if i <= (j = length(m.parameters))
        return m.parameters[i]
    else
        return m.steady_state[i-j]
    end
end

# need to define like this so we can disable bounds checking
@inline function Base.getindex(m::AbstractModel, k::Symbol)
    i = m.keys[k]
    @inbounds if i <= (j = length(m.parameters))
        return m.parameters[i]
    else
        return m.steady_state[i-j]
    end
end

@inline function Base.setindex!(m::AbstractModel, value::Number, i::Integer)
    if i <= (j = length(m.parameters))
        param = m.parameters[i]
        param.value = value
        if isa(param, ScaledParameter)
            param.scaledvalue = param.scaling(value)
        end
        return param
    else
        steady_state_param = m.steady_state[i-j]
        steady_state_param.value = value
        return steady_state_param
    end
end

"""
```
setindex!(m::AbstractModel, param::AbstractParameter, i::Integer)
```

If `i`<length(m.parameters), overwrites m.parameters[i] with
param. Otherwise, overwrites m.steady_state[i-length(m.parameters).
"""
@inline function Base.setindex!(m::AbstractModel, param::AbstractParameter, i::Integer)
    if i <= (j = length(m.parameters))
        m.parameters[i] = param
    else
        m.steady_state[i-j] = param
    end
    return param
end

Base.setindex!(m::AbstractModel, value, k::Symbol) = Base.setindex!(m, value, m.keys[k])


"""
```
(<=){T}(m::AbstractModel{T}, p::AbstractParameter{T})
```

Syntax for adding a parameter to a model: m <= parameter.
NOTE: If `p` is added to `m` and length(m.steady_state) > 0, `keys(m)` will not generate the
index of `p` in `m.parameters`.
"""
function (<=){T}(m::AbstractModel{T}, p::AbstractParameter{T})

    if !in(p.key, keys(m.keys))

        new_param_index = length(m.keys) + 1

        # grow parameters and add the parameter
        push!(m.parameters, p)

        # add parameter location to dict
        setindex!(m.keys, new_param_index, p.key)
    else
        # overwrite the previous parameter with the new one
        setindex!(m, p, p.key)
    end
end


"""
```
(<=){T}(m::AbstractModel{T}, ssp::SteadyStateParameter)
```

Add a new steady-state value to the model by appending `ssp` to the `m.steady_state` and
adding `ssp.key` to `m.keys`.
"""
function (<=){T}(m::AbstractModel{T}, ssp::SteadyStateParameter)

    if !in(ssp.key, keys(m.keys))
        new_param_index = length(m.keys) + 1

        # append ssp to steady_state vector
        push!(m.steady_state, ssp)

        # add parameter location to dict
        setindex!(m.keys, new_param_index, ssp.key)
    else
        # overwrite the previous parameter with the new one
        setindex!(m, ssp, ssp.key)
    end
end

Distributions.logpdf(m::AbstractModel) = logpdf(m.parameters)
Distributions.pdf(m::AbstractModel) = exp(logpdf(m))

# Number of anticipated policy shocks
n_anticipated_shocks(m::AbstractModel) = get_setting(m, :n_anticipated_shocks)
n_anticipated_shocks_padding(m::AbstractModel) = get_setting(m, :n_anticipated_shocks_padding)

# Dates, indices, number of periods for each regime
date_presample_start(m::AbstractModel) = get_setting(m, :date_presample_start)
date_mainsample_start(m::AbstractModel) = get_setting(m, :date_mainsample_start)
date_zlb_start(m::AbstractModel) = get_setting(m, :date_zlb_start)

date_presample_end(m::AbstractModel) = Dates.lastdayofquarter(get_setting(m, :date_mainsample_start) - Dates.Month(3))
date_prezlb_end(m::AbstractModel) = Dates.lastdayofquarter(get_setting(m, :date_zlb_start) - Dates.Month(3))
date_mainsample_end(m::AbstractModel) = Dates.lastdayofquarter(get_setting(m, :date_forecast_start) - Dates.Month(3))
date_conditional_end(m::AbstractModel) = get_setting(m, :date_conditional_end)

index_presample_start(m::AbstractModel) = 1
index_mainsample_start(m::AbstractModel) = subtract_quarters(date_mainsample_start(m), date_presample_start(m)) + 1
index_zlb_start(m::AbstractModel) = subtract_quarters(date_zlb_start(m), date_presample_start(m)) + 1
index_forecast_start(m::AbstractModel) = subtract_quarters(date_forecast_start(m), date_presample_start(m)) + 1

"""
```
index_shockdec_start(m::AbstractModel)
```

Returns the index starting from which the shock decomposition is saved, where 1 is the index corresponding to date_mainsample_start(m).
"""
index_shockdec_start(m::AbstractModel) = subtract_quarters(date_shockdec_start(m), date_mainsample_start(m)) + 1

"""
```
index_shockdec_end(m::AbstractModel)
```

Returns the last index for which the shock decomposition is saved, where 1 is the index corresponding to date_mainsample_start(m).
"""
index_shockdec_end(m::AbstractModel) = subtract_quarters(date_shockdec_end(m), date_mainsample_start(m)) + 1

n_presample_periods(m::AbstractModel)   = subtract_quarters(date_mainsample_start(m), date_presample_start(m))
n_prezlb_periods(m::AbstractModel)      = subtract_quarters(date_zlb_start(m), date_mainsample_start(m))
n_zlb_periods(m::AbstractModel)         = subtract_quarters(date_forecast_start(m), date_zlb_start(m))
n_mainsample_periods(m::AbstractModel)  = subtract_quarters(date_forecast_start(m), date_mainsample_start(m))
n_conditional_periods(m::AbstractModel) = subtract_quarters(date_conditional_end(m), date_mainsample_end(m))

inds_presample_periods(m::AbstractModel) = collect(index_presample_start(m):(index_mainsample_start(m)-1))
inds_prezlb_periods(m::AbstractModel) = collect(index_mainsample_start(m):(index_zlb_start(m)-1))
inds_zlb_periods(m::AbstractModel) = collect(index_zlb_start(m):(index_forecast_start(m)-1))
inds_mainsample_periods(m::AbstractModel) = collect(index_mainsample_start(m):(index_forecast_start(m)-1))

# Number of a few things that are useful
n_states(m::AbstractModel)                 = length(m.endogenous_states)
n_states_augmented(m::AbstractModel)       = n_states(m) + length(m.endogenous_states_augmented)
n_shocks_exogenous(m::AbstractModel)       = length(m.exogenous_shocks)
n_shocks_expectational(m::AbstractModel)   = length(m.expected_shocks)
n_equilibrium_conditions(m::AbstractModel) = length(m.equilibrium_conditions)
n_observables(m::AbstractModel)            = length(m.observables)
n_parameters(m::AbstractModel)             = length(m.parameters)
n_parameters_steady_state(m::AbstractModel)= length(m.steady_state)
n_parameters_free(m::AbstractModel)        = sum([!α.fixed for α in m.parameters])

function n_pseudoobservables(m::AbstractModel)
    if forecast_pseudoobservables(m)
        pseudo, _ = pseudo_measurement(m)
        return length(pseudo)
    else
        return 0
    end
end

"""
```
get_key(m, class, index)
```

Returns the name of the state (`class = :states`), observable (`:obs`),
pseudo-observable (`:pseudo`), or shock (`:shocks` or `:stdshocks`)
corresponding to the given `index`.
"""
function get_key(m::AbstractModel, class::Symbol, index::Int)
    dict = if class == :states
        m.endogenous_states
    elseif class == :obs
        m.observables
    elseif class == :pseudo
        _, pseudo_mapping = pseudo_measurement(m)
        pseudo_mapping.inds
    elseif class in [:shocks, :stdshocks]
        m.exogenous_shocks
    else
        throw(ArgumentError("Invalid class: $class. Must be :states, :obs, :pseudo, :shocks, or :stdshocks"))
    end

    out = Base.filter(key -> dict[key] == index, collect(keys(dict)))
    if length(out) == 0
        error("Key corresponding to index $index not found for class: $class")
    elseif length(out) > 1
        error("Multiple keys corresponding to index $index found for class: $class")
    else
        return out[1]
    end
end

# Parse population mnemonic into 2 Nullable{Symbol}s from one
function parse_population_mnemonic(m::AbstractModel)
    mnemonic = get_setting(m, :population_mnemonic)
    if isnull(mnemonic)
        return [Nullable{Symbol}(), Nullable{Symbol}()]
    else
        return map(s -> Nullable(Symbol(s)), split(string(get(mnemonic)), DSGE_DATASERIES_DELIM))
    end
end

# From an augmented state space with anticipated policy shocks, get indices
# corresponding to pre-ZLB states, shocks, and observables
function inds_states_no_ant(m::AbstractModel)
    if n_anticipated_shocks(m) > 0
        ind_ant1 = m.endogenous_states[:rm_tl1]
        ind_antn = m.endogenous_states[Symbol("rm_tl$(n_anticipated_shocks(m))")]
        return [1:(ind_ant1-1); (ind_antn+1):n_states_augmented(m)]
    else
        return collect(1:n_states_augmented(m))
    end
end

function inds_shocks_no_ant(m::AbstractModel)
    if n_anticipated_shocks(m) > 0
        ind_ant1 = m.exogenous_shocks[:rm_shl1]
        ind_antn = m.exogenous_shocks[Symbol("rm_shl$(n_anticipated_shocks(m))")]
        return [1:(ind_ant1-1); (ind_antn+1):n_shocks_exogenous(m)]
    else
        return collect(1:n_shocks_exogenous(m))
    end
end

function inds_obs_no_ant(m::AbstractModel)
    if n_anticipated_shocks(m) > 0
        ind_ant1 = m.observables[:obs_nominalrate1]
        ind_antn = m.observables[Symbol("obs_nominalrate$(n_anticipated_shocks(m))")]
        return [1:(ind_ant1-1); (ind_antn+1):n_observables(m)]
    else
        return collect(1:n_observables(m))
    end
end

# Interface for I/O settings
spec(m::AbstractModel)         = m.spec
subspec(m::AbstractModel)      = m.subspec
saveroot(m::AbstractModel)     = get_setting(m, :saveroot)
dataroot(m::AbstractModel)     = get_setting(m, :dataroot)

# Interface for data
data_vintage(m::AbstractModel)    = get_setting(m, :data_vintage)
data_id(m::AbstractModel)         = get_setting(m, :data_id)
cond_vintage(m::AbstractModel)    = get_setting(m, :cond_vintage)
cond_id(m::AbstractModel)         = get_setting(m, :cond_id)
cond_full_names(m::AbstractModel) = get_setting(m, :cond_full_names)
cond_semi_names(m::AbstractModel) = get_setting(m, :cond_semi_names)
use_population_forecast(m::AbstractModel) = get_setting(m, :use_population_forecast)
hpfilter_population(m::AbstractModel)     = get_setting(m, :hpfilter_population)

# Interface for general computation settings
use_parallel_workers(m::AbstractModel)    = get_setting(m, :use_parallel_workers)

# Interface for estimation settings
reoptimize(m::AbstractModel)          = get_setting(m, :reoptimize)
calculate_hessian(m::AbstractModel) = get_setting(m, :calculate_hessian)
hessian_path(m::AbstractModel)      = get_setting(m, :hessian_path)
n_hessian_test_params(m::AbstractModel) = get_setting(m, :n_hessian_test_params)

# Interface for Metropolis-Hastings settings
n_mh_blocks(m::AbstractModel)      =  get_setting(m, :n_mh_blocks)
n_mh_simulations(m::AbstractModel) =  get_setting(m, :n_mh_simulations)
n_mh_burn(m::AbstractModel)        =  get_setting(m, :n_mh_burn)
mh_thin(m::AbstractModel)          =  get_setting(m, :mh_thin)

# Interface for forecast settings
date_forecast_start(m::AbstractModel)   = get_setting(m, :date_forecast_start)
forecast_block_size(m::AbstractModel)   = get_setting(m, :forecast_block_size)
forecast_start_block(m::AbstractModel)  = get_setting(m, :forecast_start_block)
forecast_input_file_overrides(m::AbstractModel) = get_setting(m, :forecast_input_file_overrides)
forecast_pseudoobservables(m::AbstractModel) = get_setting(m, :forecast_pseudoobservables)
forecast_uncertainty_override(m::AbstractModel) = get_setting(m, :forecast_uncertainty_override)
forecast_smoother(m::AbstractModel)     = get_setting(m, :forecast_smoother)
forecast_tdist_df_val(m::AbstractModel) = get_setting(m, :forecast_tdist_df_val)
forecast_tdist_shocks(m::AbstractModel) = get_setting(m, :forecast_tdist_shocks)
forecast_zlb_value(m::AbstractModel)    = get_setting(m, :forecast_zlb_value)
impulse_response_horizons(m::AbstractModel) = get_setting(m, :impulse_response_horizons)
n_shockdec_periods(m::AbstractModel)    = index_shockdec_end(m) - index_shockdec_start(m) + 1

function date_forecast_end(m::AbstractModel)
    date = date_forecast_start(m) + Dates.Month(3 * (forecast_horizons(m)-1))
    return Dates.lastdayofquarter(date)
end

function forecast_horizons(m::AbstractModel; cond_type::Symbol = :none)
    horizons = get_setting(m, :forecast_horizons)
    if cond_type == :none
        return horizons
    else
        return horizons - n_conditional_periods(m)
    end
end

function date_shockdec_start(m::AbstractModel)
    startdate = get_setting(m, :shockdec_startdate)
    if !isnull(startdate)
        return get(startdate)
    else
        return date_mainsample_start(m)
    end
end

function date_shockdec_end(m::AbstractModel)
    enddate =  get_setting(m, :shockdec_enddate)
    if !isnull(enddate)
        return get(enddate)
    else
        return date_forecast_end(m)
    end
end

"""
```
load_parameters_from_file(m::AbstractModel,path::String)
```
Returns a vector of parameters, read from a file, suitable for updating `m`.
"""
function load_parameters_from_file(m::AbstractModel, path::String)

    if isfile(path) && splitext(path)[2] == ".h5"
        x  = h5open(path, "r") do file
            try
                read(file, "params")
            catch
                error("$path does not contain variable params")
            end
        end
    else
        error("$path is not a valid HDF5 file.")
    end

    @assert length(x) == length(m.parameters)
    @assert eltype(x) == typeof(m.parameters[1].value)
    return x
end

"""
```
specify_mode!(m::AbstractModel, mode_file::String=""; verbose=:low)
```

Updates the values of `m.parameters` with the values from
`mode_file`. Sets `reoptimize` setting to `false`.

Usage: should be run before calling `estimate(m)`, e.g.:

    m = Model990()
    specify_mode!(m, modefile)
    estimate(m)
"""
function specify_mode!(m::AbstractModel, mode_file::String = ""; verbose=:low)

    m <= Setting(:reoptimize, false)

    if mode_file == ""
        mode_file = inpath(m, "user", "paramsmode.h5")
    end
    mode_file = normpath(mode_file)

    update!(m,load_parameters_from_file(m,mode_file))

    if VERBOSITY[verbose] >= VERBOSITY[:low]
        println("Loaded previous mode from $mode_file.")
    end

end

"""
```
specify_hessian(m::AbstractModel, path::String=""; verbose=:low)
```

Specify a Hessian matrix calculated at the posterior mode to use in the model estimation. If
no path is provided, will attempt to detect location.
"""
function specify_hessian(m::AbstractModel, path::String=""; verbose=:low)
    if isempty(path)
        path = inpath(m, "user", "hessian.h5")
    end

    if isfile(path) && splitext(path)[2] == ".h5"
        m <= Setting(:hessian_path, normpath(abspath(path)))
    else
        error("Invalid input Hessian file: $path",)
    end

    m <= Setting(:calculate_hessian, false)

    if VERBOSITY[verbose] >= VERBOSITY[:low]
        println("Specified hessian from $path.")
    end
end


#=
Build paths to where input/output/results data are stored.

Description:
Creates the proper directory structure for input and output files, treating the DSGE/save
    directory as the root of a savepath directory subtree. Specifically, the following
    structure is implemented:

    dataroot/

    savepathroot/
                 output_data/<spec>/<subspec>/log/
                 output_data/<spec>/<subspec>/<out_type>/raw/
                 output_data/<spec>/<subspec>/<out_type>/work/
                 output_data/<spec>/<subspec>/<out_type>/tables/
                 output_data/<spec>/<subspec>/<out_type>/figures/

Note: we refer to the savepathroot/output_data/<spec>/<subspec>/ directory as saveroot.
=#
# """
# ```
# logpath(model)
# ```
# Returns path to log file. Path built as
# ```
# <output root>/output_data/<spec>/<subspec>/log/log_<filestring>.log
# ```
# """
# function logpath(m::AbstractModel)
#     return savepath(m, "log", "log.log")
# end

strs = [:work, :raw, :tables, :figures, :log]
fns = [Symbol(x, "path") for x in strs]
for (str, fn) in zip(strs, fns)
    @eval begin
        # First eval function
        function $fn(m::AbstractModel,
                     out_type::String,
                     file_name::String = "",
                     filestring_addl::Vector{String}=Vector{String}())
            return savepath(m, out_type, $(string(str)), file_name, filestring_addl)
        end

        # Then, add docstring to it
        @doc $(
        """
        ```
        $fn(m::AbstractModel, out_type::String, file_name::String="", filestring_addl::Vector{String}=Vector{String}())
        ```

        Returns path to specific $str output file, creating containing directory as needed. If
        `file_name` not specified, creates and returns path to containing directory only. Path built
        as
        ```
        <output root>/output_data/<spec>/<subspec>/<out_type>/$str/<file_name>_<filestring>.<ext>
        ```
        """
        ) $fn
    end
end

# Not exposed to user. Actually create path and insert model string to file name.
function savepath(m::AbstractModel,
                  out_type::String,
                  sub_type::String,
                  file_name::String = "",
                  filestring_addl::Vector{String} = Vector{String}())
    # Containing directory
    dir = String(joinpath(saveroot(m), "output_data", spec(m), subspec(m), out_type, sub_type))

    if !isempty(file_name)
        base = filestring_base(m)
        return savepath(dir, file_name, base, filestring_addl)
    else
        return dir
    end
end

function savepath(dir::String,
                  file_name::String = "",
                  filestring_base::Vector{String} = Vector{String}(),
                  filestring_addl::Vector{String} = Vector{String}())
    if !isdir(dir)
        mkpath(dir)
    end

    if !isempty(file_name)
        (base, ext) = splitext(file_name)
        myfilestring = filestring(filestring_base, filestring_addl)
        file_name_detail = base * myfilestring * ext

        return joinpath(dir, file_name_detail)
    else
        return dir
    end
end


# Input data handled slightly differently, because it is not model-specific.
"""
```
inpath{T<:String}(m::AbstractModel, in_type::T, file_name::T="")
```

Returns path to specific input data file, creating containing directory as needed. If
`file_name` not specified, creates and returns path to containing directory only. Valid
`in_type` includes:

* `\"raw\"`: raw input series
* `\"data\"`: transformed data in model units
* `\"cond\"`: conditional data - nowcasts for the current forecast quarter, or related
* `\"user\"`: user-supplied data for starting parameter vector, hessian, or related

Path built as
```
<data root>/<in_type>/<file_name>
```
"""
function inpath(m::AbstractModel, in_type::String, file_name::String="")
    path = dataroot(m)
    # Normal cases.
    if in_type in ["raw", "data", "cond"]
        path = joinpath(path, in_type)
    # User-provided inputs. May treat this differently in the future.
    elseif in_type == "user"
        path = joinpath(path, "user")
    else
        error("Invalid in_type: ", in_type)
    end

    # Containing dir
    if !isdir(path)
        mkpath(path)
    end

    # If file_name provided, return full path
    if !isempty(file_name)
        path = joinpath(path, file_name)
    end

    return path
end

function filestring_base(m::AbstractModel)
    if !m.testing
        base = Vector{String}()
        for (skey, sval) in m.settings
            if sval.print
                push!(base, to_filestring(sval))
            end
        end
        return base
    else
        return ["test"]
    end
end

filestring(m::AbstractModel) = filestring(m, Vector{String}())
filestring(m::AbstractModel, d::String) = filestring(m, [String(d)])
function filestring(m::AbstractModel, d::Vector{String})
    base = filestring_base(m)
    return filestring(base, d)
end

function filestring(base::Vector{String}, d::Vector{String})
    filestrings = vcat(base, d)
    sort!(filestrings)
    return "_" * join(filestrings, "_")
end

function filestring(d::Vector{String})
    sort!(d)
    return "_" * join(d, "_")
end

"""
```
transform_to_model_space!{T<:AbstractFloat}(m::AbstractModel, values::Vector{T})
```

Transforms `values` from the real line to the model space, and assigns `values[i]` to
`m.parameters[i].value` for non-steady-state parameters. Recomputes the steady-state
paramter values.

### Arguments
- `m`: the model object
- `values`: the new values to assign to non-steady-state parameters.
"""
function transform_to_model_space!{T<:AbstractFloat}(m::AbstractModel, values::Vector{T})
    new_values = transform_to_model_space(m.parameters, values)
    update!(m, new_values)
    steadystate!(m)
end

"""
```
update!{T<:AbstractFloat}(m::AbstractModel, values::Vector{T})
```

Update `m.parameters` with `values`, recomputing the steady-state parameter values.

### Arguments:
- `m`: the model object
- `values`: the new values to assign to non-steady-state parameters.
"""
function update!{T<:AbstractFloat}(m::AbstractModel, values::Vector{T})
    update!(m.parameters, values)
    steadystate!(m)
end

"""
```
rand(d::DegenerateMvNormal, m::AbstractModel; cc::AbstractFloat = 1.0)
```

Generate a draw from `d` with variance optionally scaled by `cc^2`.
"""
function rand(d::DegenerateMvNormal, m::AbstractModel; cc::AbstractFloat = 1.0)
    return d.μ + cc*d.σ*randn(m.rng, length(d))
<<<<<<< HEAD
=======
end

"""
`rand_prior(m::AbstractModel; ndraws::Int = 100_000)`

Draw a random sample from the model's prior distribution.
"""
function rand_prior(m::AbstractModel; ndraws::Int = 100_000)
    T = typeof(m.parameters[1].value)
    npara = length(m.parameters)
    priorsim = Array{T}(ndraws, npara)

    for i in 1:ndraws
        priodraw = Array{T}(npara)

        # Parameter draws per particle
        for j in 1:length(m.parameters)

            priodraw[j] = if !m.parameters[j].fixed
                prio = rand(m.parameters[j].prior.value)

                # Resample until all prior draws are within the value bounds
                while !(m.parameters[j].valuebounds[1] < prio < m.parameters[j].valuebounds[2])
                    prio = rand(m.parameters[j].prior.value)
                end

                prio
            else
                m.parameters[j].value
            end
        end
        priorsim[i,:] = priodraw'
    end

    priorsim
end

"""
```
type ShockGroup
```

The `ShockGroup` type is used in `prepare_means_table_shockdec` and
`plot_shock_decompositions`. When plotting shock decompositions, we usually want
to group the shocks into categories (financial, monetary policy, etc.) so that
the resulting grouped bar plot is legible.

### Fields

- `name::String`
- `shocks::Vector{Symbol}`
- `color::Colorant`
"""
type ShockGroup
    name::String
    shocks::Vector{Symbol}
    color::Colorant
end

function ShockGroup(name::String, shocks::Vector{Symbol}, color_name::Symbol)
    color = parse(Colorant, color_name)
    return ShockGroup(name, shocks, color)
>>>>>>> 35c9007f
end<|MERGE_RESOLUTION|>--- conflicted
+++ resolved
@@ -638,8 +638,6 @@
 """
 function rand(d::DegenerateMvNormal, m::AbstractModel; cc::AbstractFloat = 1.0)
     return d.μ + cc*d.σ*randn(m.rng, length(d))
-<<<<<<< HEAD
-=======
 end
 
 """
@@ -702,5 +700,4 @@
 function ShockGroup(name::String, shocks::Vector{Symbol}, color_name::Symbol)
     color = parse(Colorant, color_name)
     return ShockGroup(name, shocks, color)
->>>>>>> 35c9007f
 end