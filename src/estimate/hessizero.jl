"""
```
hessizero(fcn::Function, x::Vector{T};
          check_neg_diag::Bool=false,
          verbose::Symbol=:none,
          distr::Bool=true) where T<:AbstractFloat
```

Compute Hessian of function `fcn` evaluated at `x`.

### Arguments
- `check_neg_diag`: Throw an error if any negative diagonal elements are detected.
- `verbose`: Print verbose output
- `distr`: Use available parallel workers to increase performance.
"""
function hessizero(fcn::Function,
                   x::Vector{T};
                   check_neg_diag::Bool=false,
                   verbose::Symbol=:none,
                   distr::Bool=true) where T<:AbstractFloat
    n_para = length(x)
    hessian  = zeros(n_para, n_para)

    # Compute diagonal elements first
    if distr && nworkers() > 1
<<<<<<< HEAD
        diag_elements = @sync @distributed (vcat) for i = 1:n_para
            hess_diag_element(fcn, x, i; check_neg_diag=check_neg_diag, verbose=verbose)
=======
        diag_elements = @sync @distributed (hcat) for i = 1:n_para
            hess_diag_element(fcn, x, i; check_neg_diag = check_neg_diag, verbose = verbose)
>>>>>>> 9834599f
        end
        hessian = diagm(diag_elements)
    else
        for i=1:n_para
            hessian[i,i] = hess_diag_element(fcn, x, i; check_neg_diag = check_neg_diag,
                                             verbose = verbose)
        end
    end

    # Now compute off-diagonal elements
    # Make sure that correlations are between -1 and 1
    # invalid_corr indexes elements that are invalid
    invalid_corr = Dict{Tuple{Int,Int}, Float64}()

    # Build indices to iterate over
    n_off_diag_els = Int(n_para * (n_para - 1) / 2)
    off_diag_inds = Vector{Tuple{Int,Int}}(undef, n_off_diag_els)
    k = 1
    for i = 1:(n_para - 1), j = (i + 1):n_para
        off_diag_inds[k] = (i,j)
        k = k + 1
    end

    # Iterate over off diag elements
    if distr
        off_diag_out = @sync @distributed (hcat) for (i,j) in off_diag_inds
            σ_xσ_y = sqrt(abs(hessian[i, i]*hessian[j, j]))
            hess_offdiag_element(fcn, x, i, j, σ_xσ_y; verbose=verbose)
        end
        # Ensure off_diag_out is array
        off_diag_out = hcat(off_diag_out)
    else
        off_diag_out = Array{Tuple{T, T},1}(undef, n_off_diag_els)
        for (k,(i,j)) in enumerate(off_diag_inds)
            σ_xσ_y = sqrt(abs(hessian[i, i]*hessian[j, j]))
            off_diag_out[k] = hess_offdiag_element(fcn, x, i, j, σ_xσ_y; verbose=verbose)
        end
    end

    # Fill in values
    for k=1:n_off_diag_els
        (i,j) = off_diag_inds[k]
        (value, ρ_xy) = off_diag_out[k]

        hessian[i,j] = value
        hessian[j,i] = value

        if ρ_xy < -1 || 1 < ρ_xy
            invalid_corr[(i, j)] = ρ_xy
        end
    end

    has_errors = false
    if !isempty(invalid_corr)
        println("Errors: $invalid_corr")
        has_errors = true
    end

    return hessian, has_errors
end

# Compute diag element
function hess_diag_element(fcn::Function,
                           x::Vector{T},
                           i::Int;
                           ndx::Int=6,
                           check_neg_diag::Bool=false,
                           verbose::Symbol=:none) where T<:AbstractFloat
    # Setup
    n_para = length(x)
    dxscale  = ones(n_para, 1)
    dx       = exp.(-(6:2:(6+(ndx-1)*2))')
    hessdiag = zeros(ndx, 1)

    println(verbose, :low, "Hessian element: ($i, $i)")

    # Diagonal element computation
    for k = 3:4
        paradx    = copy(x)
        parady    = copy(x)
        paradx[i] = paradx[i] + dx[k]*dxscale[i]
        parady[i] = parady[i] - dx[k]*dxscale[i]

        fx  = fcn(x)
        fdx = fcn(paradx)
        fdy = fcn(parady)

        hessdiag[k]  = -(2fx - fdx - fdy) / (dx[k]*dxscale[i])^2
    end

    println(verbose, :high, "Values: $(hessdiag)")

    value = (hessdiag[3]+hessdiag[4])/2

    if check_neg_diag && value < 0
        error("Negative diagonal in Hessian")
    end

    println(verbose, :high, "Value used: $value")

    return value
end

# Compute off diag element
function hess_offdiag_element(fcn::Function,
                              x::Vector{T},
                              i::Int,
                              j::Int,
                              σ_xσ_y::T;
                              ndx::Int=6,
                              verbose::Symbol=:none) where T<:AbstractFloat
    # Setup
    n_para = length(x)
    dxscale  = ones(n_para, 1)
    dx       = exp.(-(6:2:(6+(ndx-1)*2))')
    hessdiag = zeros(ndx, 1)

    # Computation
    println(verbose, :low, "Hessian element: ($i, $j)")

    for k = 3:4
        paradx      = copy(x)
        parady      = copy(x)
        paradx[i]   = paradx[i] + dx[k]*dxscale[i]
        parady[j]   = parady[j] - dx[k]*dxscale[j]
        paradxdy    = copy(paradx)
        paradxdy[j] = paradxdy[j] - dx[k]*dxscale[j]

        fx    = fcn(x)
        fdx   = fcn(paradx)
        fdy   = fcn(parady)
        fdxdy = fcn(paradxdy)

        hessdiag[k]  = -(fx - fdx - fdy + fdxdy) / (dx[k]*dx[k]*dxscale[i]*dxscale[j])
    end

    println(verbose, :high, "Values: $(hessdiag)")

    value = (hessdiag[3]+hessdiag[4])/2

    if value == 0 || σ_xσ_y == 0
        ρ_xy = 0
    else
        ρ_xy = value / σ_xσ_y
    end

    if ρ_xy < -1 || 1 < ρ_xy
        value = 0
    end

    println(verbose, :high, "Value used: $value")
    println(verbose, :high, "Correlation: $ρ_xy")

    return value, ρ_xy
end<|MERGE_RESOLUTION|>--- conflicted
+++ resolved
@@ -23,17 +23,12 @@
 
     # Compute diagonal elements first
     if distr && nworkers() > 1
-<<<<<<< HEAD
         diag_elements = @sync @distributed (vcat) for i = 1:n_para
-            hess_diag_element(fcn, x, i; check_neg_diag=check_neg_diag, verbose=verbose)
-=======
-        diag_elements = @sync @distributed (hcat) for i = 1:n_para
             hess_diag_element(fcn, x, i; check_neg_diag = check_neg_diag, verbose = verbose)
->>>>>>> 9834599f
         end
         hessian = diagm(diag_elements)
     else
-        for i=1:n_para
+        for i = 1:n_para
             hessian[i,i] = hess_diag_element(fcn, x, i; check_neg_diag = check_neg_diag,
                                              verbose = verbose)
         end
