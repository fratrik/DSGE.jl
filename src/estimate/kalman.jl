"""
```
Kalman{S<:AbstractFloat}
```
### Fields:

- `loglh`: vector of conditional log-likelihoods log p(y_t | y_{1:t-1}), t = 1:T
- `s_T`: state vector in the last period for which data is provided
- `P_T`: variance-covariance matrix for `s_T`
- `s_pred`: `Ns` x `Nt` matrix of s_{t|t-1}, t = 1:T
- `P_pred`: `Ns` x `Ns` x `Nt` array of P_{t|t-1}, t = 1:T
- `s_filt`: `Ns` x `Nt` matrix of s_{t|t}, t = 1:T
- `P_filt`: `Ns` x `Ns` x `Nt` array of P_{t|t}, t = 1:T
- `s_0`: starting-period state vector. If there are presample periods in the
  data, then `s_0` is the state vector at the end of the presample/beginning of
  the main sample
- `P_0`: variance-covariance matrix for `s_0`
- `total_loglh`: log p(y_{1:t})
"""
struct Kalman{S<:AbstractFloat}
    loglh::Vector{S}     # log p(y_t | y_{1:t-1}), t = 1:T
    s_pred::AbstractArray{S}    # s_{t|t-1}, t = 1:T
    P_pred::Array{S, 3}  # P_{t|t-1}, t = 1:T
    s_filt::AbstractArray{S}    # s_{t|t}, t = 1:T
    P_filt::Array{S, 3}  # P_{t|t}, t = 1:T
    s_0::Vector{S}       # s_0
    P_0::AbstractArray{S}       # P_0
    s_T::Vector{S}       # s_{T|T}
    P_T::AbstractArray{S}       # P_{T|T}
    total_loglh::S       # log p(y_{1:t})
end

function Kalman(loglh::Vector{S},
                s_pred::AbstractArray{S}, P_pred::Array{S, 3},
                s_filt::AbstractArray{S}, P_filt::Array{S, 3},
                s_0::Vector{S}, P_0::AbstractArray{S},
                s_T::Vector{S}, P_T::AbstractArray{S}) where S<:AbstractFloat

    return Kalman{S}(loglh, s_pred, P_pred, s_filt, P_filt, s_0, P_0, s_T, P_T, sum(loglh))
end

function Base.getindex(K::Kalman, d::Symbol)
    if d in (:loglh, :s_pred, :P_pred, :s_filt, :P_filt, :s_0, :P_0, :s_T, :P_T, :total_loglh)
        return getfield(K, d)
    else
        throw(KeyError(d))
    end
end

function Base.getindex(kal::Kalman, inds::Union{Int, UnitRange{Int}})
    t0 = first(inds)
    t1 = last(inds)

    return DSGE.Kalman(kal[:loglh][inds],        # loglh
                       kal[:s_pred][:,    inds], # s_pred
                       kal[:P_pred][:, :, inds], # P_pred
                       kal[:s_filt][:,    inds], # filt
                       kal[:P_filt][:, :, inds], # P_filt
                       kal[:s_filt][:,    t0],   # s_0
                       kal[:P_filt][:, :, t0],   # P_0
                       kal[:s_filt][:,    t1],   # s_T
                       kal[:P_filt][:, :, t1],   # P_T
                       sum(kal[:loglh][inds]))   # total_loglh
end

function Base.cat(m::AbstractModel, k1::Kalman{S},
<<<<<<< HEAD
                  k2::Kalman{S}; allout::Bool = true) where {S<:AbstractFloat}
=======
    k2::Kalman{S}; allout::Bool = true) where S<:AbstractFloat
>>>>>>> 4c66d1e8

    loglh  = cat(k1[:loglh], k2[:loglh], dims = 1)
    s_pred = cat(k1[:s_pred], k2[:s_pred], dims = 2)
    P_pred = cat(k1[:P_pred], k2[:P_pred], dims = 3)
    s_filt = cat(k1[:s_filt], k2[:s_filt], dims = 2)
    P_filt = cat(k1[:P_filt], k2[:P_filt], dims = 3)
    s_0    = k1[:s_0]
    P_0    = k1[:P_0]
    s_T    = k2[:s_T]
    P_T    = k2[:P_T]
    total_loglh = k1[:total_loglh] + k2[:total_loglh]

    return Kalman(loglh, s_pred, P_pred, s_filt, P_filt, s_0, P_0, s_T, P_T, total_loglh)
end

"""
```
zlb_regime_indices(m, data, start_date = date_presample_start(m))
```

Returns a Vector{UnitRange{Int64}} of index ranges for the pre- and post-ZLB
regimes. The optional argument `start_date` indicates the first quarter of
`data`.
"""
function zlb_regime_indices(m::AbstractModel{S}, data::AbstractArray,
                            start_date::Dates.Date = date_presample_start(m)) where S<:AbstractFloat
    T = size(data, 2)

    if n_anticipated_shocks(m) > 0 && !isempty(data)
        if start_date < date_presample_start(m)
            error("Start date $start_date must be >= date_presample_start(m)")

        elseif date_presample_start(m) <= start_date <= date_zlb_start(m)
            n_nozlb_periods = subtract_quarters(date_zlb_start(m), start_date)
            regime_inds = Vector{UnitRange{Int64}}(undef, 2)
            regime_inds[1] = 1:n_nozlb_periods
            regime_inds[2] = (n_nozlb_periods+1):T

        else # date_zlb_start(m) < start_date
            regime_inds = UnitRange{Int64}[1:T]
        end
    else
        regime_inds = UnitRange{Int64}[1:T]
    end

    return regime_inds
end

"""
```
zlb_regime_matrices(m, system, start_date = date_presample_start(m))
```
Returns `TTTs, RRRs, CCCs, QQs, ZZs, DDs, EEs`, an 8-tuple of
`Vector{AbstractArray{S}}`s and `Vector{Vector{S}}`s of system matrices for the pre-
and post-ZLB regimes. Of these, only `QQ` changes from pre- to post-ZLB: the
entries corresponding to anticipated shock variances are zeroed out pre-ZLB.
"""
function zlb_regime_matrices(m::AbstractModel{S}, system::System{S},
                             start_date::Dates.Date = date_presample_start(m)) where S<:AbstractFloat
    if n_anticipated_shocks(m) > 0
        if start_date < date_presample_start(m)
            error("Start date $start_date must be >= date_presample_start(m)")

        elseif date_presample_start(m) <= start_date <= date_zlb_start(m)
            n_regimes = 2

            shock_inds = inds_shocks_no_ant(m)
            QQ_ZLB = system[:QQ]
            QQ_preZLB = zeros(size(QQ_ZLB))
            QQ_preZLB[shock_inds, shock_inds] = QQ_ZLB[shock_inds, shock_inds]
            QQs = Matrix{S}[QQ_preZLB, QQ_ZLB]

        elseif date_zlb_start(m) < start_date
            n_regimes = 1
            QQs = Matrix{S}[system[:QQ]]
        end
    else
        n_regimes = 1
        QQs = Matrix{S}[system[:QQ]]
    end

    TTTs = fill(system[:TTT], n_regimes)
    RRRs = fill(system[:RRR], n_regimes)
    CCCs = fill(system[:CCC], n_regimes)
    ZZs  = fill(system[:ZZ], n_regimes)
    DDs  = fill(system[:DD], n_regimes)
    EEs  = fill(system[:EE], n_regimes)

    return TTTs, RRRs, CCCs, QQs, ZZs, DDs, EEs
end<|MERGE_RESOLUTION|>--- conflicted
+++ resolved
@@ -64,11 +64,7 @@
 end
 
 function Base.cat(m::AbstractModel, k1::Kalman{S},
-<<<<<<< HEAD
-                  k2::Kalman{S}; allout::Bool = true) where {S<:AbstractFloat}
-=======
     k2::Kalman{S}; allout::Bool = true) where S<:AbstractFloat
->>>>>>> 4c66d1e8
 
     loglh  = cat(k1[:loglh], k2[:loglh], dims = 1)
     s_pred = cat(k1[:s_pred], k2[:s_pred], dims = 2)
