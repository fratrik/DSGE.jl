--- conflicted
+++ resolved
@@ -37,11 +37,7 @@
 function posterior(m::AbstractModel{T},
                    data::AbstractArray;
                    sampler::Bool = false, ϕ_smc::Float64 = 1.,
-<<<<<<< HEAD
-                   catch_errors::Bool = false) where {T<:AbstractFloat}
-=======
                    catch_errors::Bool = false) where T<:AbstractFloat
->>>>>>> 71779220
     catch_errors = catch_errors | sampler
     like = likelihood(m, data; sampler=sampler, catch_errors=catch_errors)
     post = ϕ_smc*like + prior(m)
@@ -75,19 +71,11 @@
     likelihood when calculating the posterior. It is used primarily in SMC.
 """
 function posterior!(m::AbstractModel{T},
-<<<<<<< HEAD
-                    parameters::Vector{T},
-                    data::AbstractArray;
-                    sampler::Bool = false,
-                    ϕ_smc::Float64 = 1.,
-                    catch_errors::Bool = false) where {T<:AbstractFloat}
-=======
                                       parameters::Vector{T},
                                       data::AbstractArray;
                                       sampler::Bool = false,
                                       ϕ_smc::Float64 = 1.,
                                       catch_errors::Bool = false) where T<:AbstractFloat
->>>>>>> 71779220
     catch_errors = catch_errors | sampler
     if sampler
         try
