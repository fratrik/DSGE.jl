function quarter_date_to_number(date::Date)
    y = Dates.year(date)
    m = Dates.month(date)
    if m == 3
        return y
    elseif m == 6
        return y + 0.25
    elseif m == 9
        return y + 0.5
    elseif m == 12
        return y + 0.75
    end
end

function quarter_number_to_date(datenum::Real)
    if datenum % 0.25 != 0
        throw(DomainError())
    end

    y = convert(Int, floor(datenum))
    q = convert(Int, (datenum % 1) / 0.25) + 1
    return quartertodate("$y-Q$q")
end

function get_date_ticks(start_date::Date, end_date::Date;
                        tick_size::Int = 5)
    dates = quarter_range(start_date, end_date)
    get_date_ticks(dates, tick_size = tick_size)
end

function get_date_ticks(dates::AbstractArray{Date, 1};
                        tick_size::Int = 5)
    datenums = map(quarter_date_to_number, dates)
    t0 = convert(Int, ceil(datenums[1] / tick_size) * tick_size)
    t1 = convert(Int, floor(datenums[end]))
    ticks = t0:tick_size:t1
    return ticks
end

function shockdec_date_to_x(date::Date, start_date::Date)
    start_x = 0.5
    quarters_diff = subtract_quarters(date, start_date)
    x = start_x + quarters_diff
    return x
end

function date_ticks!(p::Plots.Plot,
                     start_date::Date, end_date::Date,
                     tick_size::Int)
    # xlims attribute only sets finite values, e.g. (-Inf, 2) sets only the right limit
    t0 = quarter_date_to_number(start_date)
    t1 = quarter_date_to_number(end_date)

    date_ticks = get_date_ticks(start_date, end_date, tick_size = tick_size)
    xaxis!(p, xlims = (t0, t1), xtick = date_ticks)

    return nothing
end

function get_date_limit_indices(start_date::Date, end_date::Date,
                                dates::AbstractArray{Date, 1})
    start_ind = if dates[1] <= start_date <= dates[end]
        findfirst(dates, start_date)
    elseif start_date < dates[1]
        1
    else
        error("start_date $start_date cannot be after last forecast period $(dates[end])")
    end

    end_ind = if dates[1] <= end_date <= dates[end]
        findfirst(dates, end_date)
    elseif end_date > dates[end]
        length(dates)
    else
        error("end_date $end_date cannot be before first historical period $(dates[1])")
    end

    return start_ind, end_ind
end

function has_nonidentical_bands(var::Symbol, mb::MeansBands)
    nanapprox(x, y) = x ≈ y || (isnan(x) && isnan(y))

    df = mb.bands[var]
    cols = setdiff(names(df), [:date])
    for t = 1:size(df, 1)
        bandvals = convert(Matrix, df[t, cols])
        if !all(x -> nanapprox(x, mb.means[t, var]), bandvals)
            return true
        end
    end
    return false
end

function get_bands_indices(var::Symbol, history::MeansBands, forecast::MeansBands,
                           hist_inds::UnitRange{Int}, fcast_inds::UnitRange{Int})

    hist_bands  = !isempty(history)  && has_nonidentical_bands(var, history)
    fcast_bands = !isempty(forecast) && has_nonidentical_bands(var, forecast)

    if hist_bands && fcast_bands
        return hist_inds.start:fcast_inds.stop
    elseif hist_bands
        return hist_inds
    elseif fcast_bands
        return fcast_inds
    else
        return 1:0
    end
end

function plot_extension()
    be = typeof(Plots.backend())
    if be == Plots.GRBackend
        :pdf
    elseif be in [Plots.PlotlyBackend, Plots.PlotlyJSBackend]
        :html
    else
        :pdf
    end
end

function describe_series(m::AbstractModel, var::Symbol, class::Symbol;
                         detexify::Bool = false)
    res = if class in [:obs, :pseudo]
        dict = if class == :obs
            m.observable_mappings
        elseif class == :pseudo
            pseudo_measurement(m)[1]
        end
        dict[var].name
    elseif class == :states
        string(var)
    elseif class in [:shocks, :stdshocks]
        replace(string(var), r"_sh$", "")
    else
        error("Invalid class: " * string(class))
    end

    detexify ? DSGE.detexify(res) : res
end

function series_ylabel(m::AbstractModel, var::Symbol, class::Symbol;
                       untrans::Bool = false,
                       fourquarter::Bool = false)
    if untrans && fourquarter
        error("Only one of untrans or fourquarter can be true")
    end

    if class in [:obs, :pseudo]
        dict = if class == :obs
            m.observable_mappings
        elseif class == :pseudo
            pseudo_measurement(m)[1]
        end
        transform = dict[var].rev_transform

<<<<<<< HEAD
        if transform in [loggrowthtopct_annualized_percapita, loggrowthtopct_annualized]
            if untrans
                return "Q/Q Log Growth Rate"
            elseif fourquarter
                return "Percent 4Q Growth"
            else
                return "Percent Q/Q Annualized"
            end
        elseif transform in [logleveltopct_annualized_percapita, logleveltopct_annualized]
            if untrans
                return "Log Level"
            elseif fourquarter
                return "Percent 4Q Growth"
            else
                return "Percent Q/Q Annualized"
            end
        elseif transform == quartertoannual
            if untrans
                return "Percent Q/Q"
            else
                return "Percent Annualized"
            end
=======
        if transform in [loggrowthtopct_annualized_percapita, logleveltopct_annualized_percapita,
                         loggrowthtopct_annualized, logleveltopct_annualized]
            return fourquarter ? "Percent 4Q Growth" : "Percent Q/Q Annualized"
        elseif transform == quartertoannual || m.spec == "an_schorfheide" # cpi is already annualized for AnSchorfheide
            return "Percent Annualized"
>>>>>>> 5c784c97
        elseif transform == identity
            ""
        end
    elseif class == :stdshocks
        return "Standard Deviations"
    elseif class in [:states, :shocks]
        return ""
    else
        error("Invalid class: " * string(class))
    end
end

function save_plot(p::Plots.Plot, output_file::String = ""; verbose::Symbol = :low)
    if !isempty(output_file)
        output_dir = dirname(output_file)
        !isdir(output_dir) && mkpath(output_dir)
        Plots.savefig(output_file)

        if VERBOSITY[verbose] >= VERBOSITY[:low]
            println("Saved $output_file")
        end
    end
end<|MERGE_RESOLUTION|>--- conflicted
+++ resolved
@@ -155,7 +155,6 @@
         end
         transform = dict[var].rev_transform
 
-<<<<<<< HEAD
         if transform in [loggrowthtopct_annualized_percapita, loggrowthtopct_annualized]
             if untrans
                 return "Q/Q Log Growth Rate"
@@ -172,19 +171,12 @@
             else
                 return "Percent Q/Q Annualized"
             end
-        elseif transform == quartertoannual
+        elseif transform in [quartertoannual, loggrowthtopct]
             if untrans
                 return "Percent Q/Q"
             else
                 return "Percent Annualized"
             end
-=======
-        if transform in [loggrowthtopct_annualized_percapita, logleveltopct_annualized_percapita,
-                         loggrowthtopct_annualized, logleveltopct_annualized]
-            return fourquarter ? "Percent 4Q Growth" : "Percent Q/Q Annualized"
-        elseif transform == quartertoannual || m.spec == "an_schorfheide" # cpi is already annualized for AnSchorfheide
-            return "Percent Annualized"
->>>>>>> 5c784c97
         elseif transform == identity
             ""
         end
