"""
SmetsWouters{T} <: AbstractModel{T}

The `SmetsWouters` type defines the structure of the New York Fed DSGE
model.

### Fields

#### Parameters and Steady-States
* `parameters::Vector{AbstractParameter}`: Vector of all time-invariant model
  parameters.

* `steady_state::Vector{AbstractParameter}`: Model steady-state values, computed
  as a function of elements of `parameters`.

* `keys::OrderedDict{Symbol,Int}`: Maps human-readable names for all model
  parameters and steady-states to their indices in `parameters` and
  `steady_state`.

#### Inputs to Measurement and Equilibrium Condition Equations

The following fields are dictionaries that map human-readable names to row and
column indices in the matrix representations of of the measurement equation and
equilibrium conditions.

* `endogenous_states::OrderedDict{Symbol,Int}`: Maps each state to a column in
  the measurement and equilibrium condition matrices.

* `exogenous_shocks::OrderedDict{Symbol,Int}`: Maps each shock to a column in
  the measurement and equilibrium condition matrices.

* `expected_shocks::OrderedDict{Symbol,Int}`: Maps each expected shock to a
  column in the measurement and equilibrium condition matrices.

* `equilibrium_conditions::OrderedDict{Symbol,Int}`: Maps each equlibrium
  condition to a row in the model's equilibrium condition matrices.

* `endogenous_states_augmented::OrderedDict{Symbol,Int}`: Maps lagged states to
  their columns in the measurement and equilibrium condition equations. These
  are added after `gensys` solves the model.

* `observables::OrderedDict{Symbol,Int}`: Maps each observable to a row in the
  model's measurement equation matrices.

* `pseudo_observables::OrderedDict{Symbol,Int}`: Maps each pseudo-observable to
  a row in the model's pseudo-measurement equation matrices.

#### Model Specifications and Settings

* `spec::String`: The model specification identifier, \"smets_wouters\",
cached here for filepath computation.

* `subspec::String`: The model subspecification number,
indicating that some parameters from the original model spec (\"ss0\")
are initialized differently. Cached here for filepath computation.

* `settings::Dict{Symbol,Setting}`: Settings/flags that affect
computation without changing the economic or mathematical setup of
the model.

* `test_settings::Dict{Symbol,Setting}`: Settings/flags for testing mode

#### Other Fields

* `rng::MersenneTwister`: Random number generator. Can be is seeded to ensure
  reproducibility in algorithms that involve randomness (such as
  Metropolis-Hastings).

* `testing::Bool`: Indicates whether the model is in testing mode. If `true`,
  settings from `m.test_settings` are used in place of those in `m.settings`.

* `observable_mappings::OrderedDict{Symbol,Observable}`: A dictionary that
  stores data sources, series mnemonics, and transformations to/from model
  units. DSGE.jl will fetch data from the Federal Reserve Bank of St. Louis's
  FRED database; all other data must be downloaded by the user. See `load_data`
  and `Observable` for further details.

* `pseudo_observable_mappings::OrderedDict{Symbol,PseudoObservable}`: A
  dictionary that stores names and transformations to/from model units. See
  `PseudoObservable` for further details.
"""
type SmetsWouters{T} <: AbstractModel{T}
    parameters::ParameterVector{T}                         # vector of all time-invariant model parameters
    steady_state::ParameterVector{T}                       # model steady-state values
    keys::OrderedDict{Symbol,Int}                          # human-readable names for all the model
                                                           # parameters and steady-states

    endogenous_states::OrderedDict{Symbol,Int}             # these fields used to create matrices in the
    exogenous_shocks::OrderedDict{Symbol,Int}              # measurement and equilibrium condition equations.
    expected_shocks::OrderedDict{Symbol,Int}               #
    equilibrium_conditions::OrderedDict{Symbol,Int}        #
    endogenous_states_augmented::OrderedDict{Symbol,Int}   #
    observables::OrderedDict{Symbol,Int}                   #
    pseudo_observables::OrderedDict{Symbol,Int}            #

    spec::String                                           # Model specification number (eg "m990")
    subspec::String                                        # Model subspecification (eg "ss0")
    settings::Dict{Symbol,Setting}                         # Settings/flags for computation
    test_settings::Dict{Symbol,Setting}                    # Settings/flags for testing mode
    rng::MersenneTwister                                   # Random number generator
    testing::Bool                                          # Whether we are in testing mode or not

    observable_mappings::OrderedDict{Symbol, Observable}
    pseudo_observable_mappings::OrderedDict{Symbol, PseudoObservable}
end

description(m::SmetsWouters) = "Smets-Wouters Model"

"""
`init_model_indices!(m::SmetsWouters)`

Arguments:
`m:: SmetsWouters`: a model object

Description:
Initializes indices for all of `m`'s states, shocks, and equilibrium conditions.
"""
function init_model_indices!(m::SmetsWouters)
    # Endogenous states
    endogenous_states = [[
        :y_t, :c_t, :i_t, :qk_t, :k_t, :kbar_t, :u_t, :rk_t, :mc_t,
        :π_t, :μ_ω_t, :w_t, :L_t, :R_t, :g_t, :b_t, :μ_t, :z_t,
        :λ_f_t, :λ_f_t1, :λ_w_t, :λ_w_t1, :rm_t, :Ec_t, :Eqk_t, :Ei_t,
        :Eπ_t, :EL_t, :Erk_t, :Ew_t, :y_f_t, :c_f_t,
        :i_f_t, :qk_f_t, :k_f_t, :kbar_f_t, :u_f_t, :rk_f_t, :w_f_t,
        :L_f_t, :r_f_t, :Ec_f_t, :Eqk_f_t, :Ei_f_t, :EL_f_t, :Erk_f_t, :ztil_t];
        [Symbol("rm_tl$i") for i = 1:n_anticipated_shocks(m)]]

    # Exogenous shocks
    exogenous_shocks = [[
        :g_sh, :b_sh, :μ_sh, :z_sh, :λ_f_sh, :λ_w_sh, :rm_sh];
        [Symbol("rm_shl$i") for i = 1:n_anticipated_shocks(m)]]

    # Expectations shocks
    expected_shocks = [
        :Ec_sh, :Eqk_sh, :Ei_sh, :Eπ_sh, :EL_sh, :Erk_sh, :Ew_sh, :Ec_f_sh,
        :Eqk_f_sh, :Ei_f_sh, :EL_f_sh, :Erk_f_sh]

    # Equilibrium conditions
    equilibrium_conditions = [[
        :eq_euler, :eq_inv, :eq_capval, :eq_output, :eq_caputl, :eq_capsrv, :eq_capev,
        :eq_mkupp, :eq_phlps, :eq_caprnt, :eq_msub, :eq_wage, :eq_mp, :eq_res, :eq_g, :eq_b, :eq_μ, :eq_z,
        :eq_λ_f, :eq_λ_w, :eq_rm, :eq_λ_f1, :eq_λ_w1, :eq_Ec,
        :eq_Eqk, :eq_Ei, :eq_Eπ, :eq_EL, :eq_Erk, :eq_Ew, :eq_euler_f, :eq_inv_f,
        :eq_capval_f, :eq_output_f, :eq_caputl_f, :eq_capsrv_f, :eq_capev_f, :eq_mkupp_f, :eq_caprnt_f, :eq_msub_f,
        :eq_res_f, :eq_Ec_f, :eq_Eqk_f, :eq_Ei_f, :eq_EL_f, :eq_Erk_f, :eq_ztil];
        [Symbol("eq_rml$i") for i=1:n_anticipated_shocks(m)]]

    # Additional states added after solving model
    # Lagged states and observables measurement error
    endogenous_states_augmented = [
        :y_t1, :c_t1, :i_t1, :w_t1, :π_t1, :L_t1, :Et_π_t]

    # Observables
    observables = keys(m.observable_mappings)

    # Pseudo-observables
    pseudo_observables = keys(m.pseudo_observable_mappings)

    for (i,k) in enumerate(endogenous_states);           m.endogenous_states[k]           = i end
    for (i,k) in enumerate(exogenous_shocks);            m.exogenous_shocks[k]            = i end
    for (i,k) in enumerate(expected_shocks);             m.expected_shocks[k]             = i end
    for (i,k) in enumerate(equilibrium_conditions);      m.equilibrium_conditions[k]      = i end
    for (i,k) in enumerate(endogenous_states);           m.endogenous_states[k]           = i end
    for (i,k) in enumerate(endogenous_states_augmented); m.endogenous_states_augmented[k] = i+length(endogenous_states) end
    for (i,k) in enumerate(observables);                 m.observables[k]                 = i end
    for (i,k) in enumerate(pseudo_observables);          m.pseudo_observables[k]          = i end
end


function SmetsWouters(subspec::String="ss0";
                      custom_settings::Dict{Symbol, Setting} = Dict{Symbol, Setting}(),
                      testing = false)

    # Model-specific specifications
    spec               = split(basename(@__FILE__),'.')[1]
    subspec            = subspec
    settings           = Dict{Symbol,Setting}()
    test_settings      = Dict{Symbol,Setting}()
    rng                = MersenneTwister(0)

    # initialize empty model
    m = SmetsWouters{Float64}(
            # model parameters and steady state values
            Vector{AbstractParameter{Float64}}(), Vector{Float64}(), OrderedDict{Symbol,Int}(),

            # model indices
            OrderedDict{Symbol,Int}(), OrderedDict{Symbol,Int}(), OrderedDict{Symbol,Int}(), OrderedDict{Symbol,Int}(), OrderedDict{Symbol,Int}(), OrderedDict{Symbol,Int}(), OrderedDict{Symbol,Int}(),

            spec,
            subspec,
            settings,
            test_settings,
            rng,
            testing,
            OrderedDict{Symbol,Observable}(),
            OrderedDict{Symbol,PseudoObservable}())

    # Set settings
    model_settings!(m)
    default_test_settings!(m)
    for custom_setting in values(custom_settings)
        m <= custom_setting
    end

    # Set observable and pseudo-observable transformations
    init_observable_mappings!(m)

    # Initialize parameters
    init_parameters!(m)

    init_model_indices!(m)
    init_subspec!(m)
    steadystate!(m)

    return m
end

"""
```
init_parameters!(m::SmetsWouters)
```

Initializes the model's parameters, as well as empty values for the steady-state
parameters (in preparation for `steadystate!(m)` being called to initialize
those).
"""
function init_parameters!(m::SmetsWouters)
    m <= parameter(:α, 0.24, (1e-5, 0.999), (1e-5, 0.999), SquareRoot(), Normal(0.30, 0.05), fixed=false,
                   description="α: Capital elasticity in the intermediate goods sector's Cobb-Douglas production function.",
                   tex_label="\\alpha")

    m <= parameter(:ζ_p, 0.7813, (1e-5, 0.999), (1e-5, 0.999), SquareRoot(), BetaAlt(0.5, 0.1), fixed=false,
                   description="ζ_p: The Calvo parameter. In every period, intermediate goods producers optimize prices with probability (1-ζ_p). With probability ζ_p, prices are adjusted according to a weighted average of the previous period's inflation (π_t1) and steady-state inflation (π_star).",
                   tex_label="\\zeta_p")

    m <= parameter(:ι_p, 0.3291, (1e-5, 0.999), (1e-5, 0.999), SquareRoot(), BetaAlt(0.5, 0.15), fixed=false,
                   description="ι_p: The weight attributed to last period's inflation in price indexation. (1-ι_p) is the weight attributed to steady-state inflation.",
                   tex_label="\\iota_p")

    m <= parameter(:δ, 0.025, fixed=true,
                   description="δ: The capital depreciation rate.",
                   tex_label="\\delta" )

    m <= parameter(:Upsilon, 1.000, (0., 10.), (1e-5, 0.), Exponential(), GammaAlt(1., 0.5), fixed=true,
                   description="Υ: The trend evolution of the price of investment goods relative to consumption goods. Set equal to 1.",
                   tex_label="\\Upsilon")

    m <= parameter(:Φ, 1.4672, (1., 10.), (1.00, 10.00), Exponential(), Normal(1.25, 0.12), fixed=false,
                   description="Φ: Fixed costs.",
                   tex_label="\\Phi")

    m <= parameter(:S′′, 6.3325, (-15., 15.), (-15., 15.), Untransformed(), Normal(4., 1.5), fixed=false,
                   description="S'': The second derivative of households' cost of adjusting investment.",
                   tex_label="S''")

    m <= parameter(:h, 0.7205, (1e-5, 0.999), (1e-5, 0.999), SquareRoot(), BetaAlt(0.7, 0.1), fixed=false,
                   description="h: Consumption habit persistence.",
                   tex_label="h")

    m <= parameter(:ppsi, 0.2648, (1e-5, 0.999), (1e-5, 0.999), SquareRoot(), BetaAlt(0.5, 0.15), fixed=false,
                   description="ppsi: Utilization costs.",
                   tex_label="\\psi")

    m <= parameter(:ν_l, 2.8401, (1e-5, 10.), (1e-5, 10.), Exponential(), Normal(2, 0.75), fixed=false,
                   description="ν_l: The coefficient of relative risk aversion on the labor term of households' utility function.", tex_label="\\nu_l")

    m <= parameter(:ζ_w, 0.7937, (1e-5, 0.999), (1e-5, 0.999), SquareRoot(), BetaAlt(0.5, 0.1), fixed=false,
                   description="ζ_w: (1-ζ_w) is the probability with which households can freely choose wages in each period. With probability ζ_w, wages increase at a geometrically weighted average of the steady state rate of wage increases and last period's productivity times last period's inflation.",
                   tex_label="\\zeta_w")

    m <= parameter(:ι_w, 0.4425, (1e-5, 0.999), (1e-5, 0.999), SquareRoot(), BetaAlt(0.5, 0.15), fixed=false,
                   description="ι_w: The weight attributed to last period's wage in wage indexation. (1-ι_w) is the weight attributed to steady-state wages.",
                   tex_label="\\iota_w")

    m <= parameter(:λ_w, 1.5000, fixed=true,
                   description="λ_w: The wage markup, which affects the elasticity of substitution between differentiated labor services.",
                   tex_label="\\lambda_w")

    m <= parameter(:β, 0.7420, (1e-5, 10.), (1e-5, 10.), Exponential(), GammaAlt(0.25, 0.1), fixed=false, scaling = x -> 1/(1 + x/100),
                   description="β: Discount rate.",
                   tex_label="\\beta ")

    m <= parameter(:ψ1, 1.7985, (1e-5, 10.), (1e-5, 10.00), Exponential(), Normal(1.5, 0.25), fixed=false,
                   description="ψ₁: Weight on inflation gap in monetary policy rule.",
                   tex_label="\\psi_1")

    m <= parameter(:ψ2, 0.0893, (-0.5, 0.5), (-0.5, 0.5), Untransformed(), Normal(0.12, 0.05), fixed=false,
                   description="ψ₂: Weight on output gap in monetary policy rule.",
                   tex_label="\\psi_2")

    m <= parameter(:ψ3, 0.2239, (-0.5, 0.5), (-0.5, 0.5), Untransformed(), Normal(0.12, 0.05), fixed=false,
                   description="ψ₃: Weight on rate of change of output gap in the monetary policy rule.",
                   tex_label="\\psi_3")

    m <= parameter(:π_star, 0.7000, (1e-5, 10.), (1e-5, 10.), Exponential(), GammaAlt(0.62, 0.1), fixed=false, scaling = x -> 1 + x/100,
                   description="π_star: The steady-state rate of inflation.",
                   tex_label="\\pi_*")

    m <= parameter(:σ_c, 1.2312, (1e-5, 10.), (1e-5, 10.), Exponential(), Normal(1.5, 0.37), fixed=false,
                   tex_label="\\sigma_{c}")

    m <= parameter(:ρ, .8258, (1e-5, 0.999), (1e-5, 0.999), SquareRoot(), BetaAlt(0.75, 0.10), fixed=false,
                   description="ρ: The degree of inertia in the monetary policy rule.",
                   tex_label="\\rho_R")

    m <= parameter(:ϵ_p, 10.000, fixed=true,
                   description="ϵ_p: Curvature parameter in the Kimball aggregator for prices.",
                   tex_label="\\epsilon_{p}")

    m <= parameter(:ϵ_w, 10.000, fixed=true,
                   description="ϵ_w: Curvature parameter in the Kimball aggregator for wages.",
                   tex_label="\\epsilon_{w}")

    # exogenous processes - level
    m <= parameter(:γ, 0.3982, (-5.0, 5.0), (-5., 5.), Untransformed(), Normal(0.4, 0.1), fixed=false, scaling = x -> x/100,
                   description="γ: The log of the steady-state growth rate of technology.",
                   tex_label="\\gamma")

    m <= parameter(:Lmean, 875., (-1000., 1000.), (-1e3, 1e3), Untransformed(), Normal(-45, 5), fixed=false,
                   description="Lmean: Mean level of hours.",
                   tex_label="\\bar{L}")

    m <= parameter(:g_star, 0.1800, fixed=true,
                   description="g_star: 1 - (c_star + i_star)/y_star.",
                   tex_label="g_*")

    # exogenous processes - autocorrelation
    m <= parameter(:ρ_g, 0.9930, (1e-5, 0.999), (1e-5, 0.999), SquareRoot(), BetaAlt(0.5, 0.2), fixed=false,
                   description="ρ_g: AR(1) coefficient in the government spending process.",
                   tex_label="\\rho_g")

    m <= parameter(:ρ_b, 0.2703, (1e-5, 0.999), (1e-5, 0.999), SquareRoot(), BetaAlt(0.5, 0.2), fixed=false,
                   description="ρ_b: AR(1) coefficient in the intertemporal preference shifter process.",
                   tex_label="\\rho_b")

    m <= parameter(:ρ_μ, 0.5724, (1e-5, 0.999), (1e-5, 0.999), SquareRoot(), BetaAlt(0.5, 0.2), fixed=false,
                   description="ρ_μ: AR(1) coefficient in capital adjustment cost process.",
                   tex_label="\\rho_{\\mu}")

    m <= parameter(:ρ_z, 0.9676, (1e-5, 0.999), (1e-5, 0.999), SquareRoot(), BetaAlt(0.5, 0.2), fixed=false,
                   description="ρ_z: AR(1) coefficient in the technology process.",
                   tex_label="\\rho_z")

    m <= parameter(:ρ_λ_f, 0.8692, (1e-5, 0.999), (1e-5, 0.999), SquareRoot(), BetaAlt(0.5, 0.2), fixed=false,
                   description="ρ_λ_f: AR(1) coefficient in the price mark-up shock process.",
                   tex_label="\\rho_{\\lambda_f}")

    m <= parameter(:ρ_λ_w, 0.9546, (1e-5, 0.999), (1e-5, 0.999), SquareRoot(), BetaAlt(0.5, 0.2), fixed=false,
                   description="ρ_λ_w: AR(1) coefficient in the wage mark-up shock process.", # CHECK THIS
                   tex_label="\\rho_{\\lambda_f}")

    # monetary policy shock - see eqcond
    m <= parameter(:ρ_rm, 0.3000, (1e-5, 0.999), (1e-5, 0.999), SquareRoot(), BetaAlt(0.5, 0.2), fixed=false,
                   description="ρ_rm: AR(1) coefficient in the monetary policy shock process.", # CHECK THIS
                   tex_label="\\rho_{r^m}")

    # exogenous processes - standard deviation
<<<<<<< HEAD
    m <= parameter(:σ_g, 0.6090, (1e-8, 5.), (1e-8, 5.), DSGE.Exponential(), RootInverseGamma(2, 0.10), fixed=false,
                   description="σ_g: The standard deviation of the government spending process.",
                   tex_label="\\sigma_{g}")

    m <= parameter(:σ_b, 0.1818, (1e-8, 5.), (1e-8, 5.), DSGE.Exponential(), RootInverseGamma(2, 0.10), fixed=false,
                   description="σ_b: The standard deviation of the intertemporal preference shifter process.",
                   tex_label="\\sigma_{b}")

    m <= parameter(:σ_μ, 0.4601, (1e-8, 5.), (1e-8, 5.), DSGE.Exponential(), RootInverseGamma(2, 0.10), fixed=false,
                   description="σ_μ: The standard deviation of the exogenous marginal efficiency of investment shock process.",
                   tex_label="\\sigma_{\\mu}")

    m <= parameter(:σ_z, 0.4618, (1e-8, 5.), (1e-8, 5.), DSGE.Exponential(), RootInverseGamma(2, 0.10), fixed=false,
                   description="σ_z: The standard deviation of the process describing the stationary component of productivity.",
                   tex_label="\\sigma_{z}")

    m <= parameter(:σ_λ_f, 0.1455, (1e-8, 5.), (1e-8, 5.), DSGE.Exponential(), RootInverseGamma(2, 0.10), fixed=false,
                   description="σ_λ_f: The mean of the process that generates the price elasticity of the composite good. Specifically, the elasticity is (1+λ_{f,t})/(λ_{f_t}).",
                   tex_label="\\sigma_{\\lambda_f}")

    m <= parameter(:σ_λ_w, 0.2089, (1e-8, 5.), (1e-8, 5.), DSGE.Exponential(), RootInverseGamma(2, 0.10), fixed=false,
                   tex_label="\\sigma_{\\lambda_w}")

    m <= parameter(:σ_rm, 0.2397, (1e-8, 5.), (1e-8, 5.), DSGE.Exponential(), RootInverseGamma(2, 0.10), fixed=false,
=======
    m <= parameter(:σ_g, 0.6090, (1e-8, 5.), (1e-8, 5.), Exponential(), RootInverseGamma(2., 0.10), fixed=false,
                   description="σ_g: The standard deviation of the government spending process.",
                   tex_label="\\sigma_{g}")

    m <= parameter(:σ_b, 0.1818, (1e-8, 5.), (1e-8, 5.), Exponential(), RootInverseGamma(2., 0.10), fixed=false,
                   description="σ_b: The standard deviation of the intertemporal preference shifter process.",
                   tex_label="\\sigma_{b}")

    m <= parameter(:σ_μ, 0.4601, (1e-8, 5.), (1e-8, 5.), Exponential(), RootInverseGamma(2., 0.10), fixed=false,
                   description="σ_μ: The standard deviation of the exogenous marginal efficiency of investment shock process.",
                   tex_label="\\sigma_{\\mu}")

    m <= parameter(:σ_z, 0.4618, (1e-8, 5.), (1e-8, 5.), Exponential(), RootInverseGamma(2., 0.10), fixed=false,
                   description="σ_z: The standard deviation of the process describing the stationary component of productivity.",
                   tex_label="\\sigma_{z}")

    m <= parameter(:σ_λ_f, 0.1455, (1e-8, 5.), (1e-8, 5.), Exponential(), RootInverseGamma(2., 0.10), fixed=false,
                   description="σ_λ_f: The mean of the process that generates the price elasticity of the composite good. Specifically, the elasticity is (1+λ_{f,t})/(λ_{f_t}).",
                   tex_label="\\sigma_{\\lambda_f}")

    m <= parameter(:σ_λ_w, 0.2089, (1e-8, 5.), (1e-8, 5.), Exponential(), RootInverseGamma(2., 0.10), fixed=false,
                   tex_label="\\sigma_{\\lambda_w}")

    m <= parameter(:σ_rm, 0.2397, (1e-8, 5.), (1e-8, 5.), Exponential(), RootInverseGamma(2., 0.10), fixed=false,
>>>>>>> 55815e50
                   description="σ_r_m: The standard deviation of the monetary policy shock.",
                   tex_label="\\sigma_{r^m}")


    m <= parameter(:η_gz, 0.0500, (1e-5, 0.999), (1e-5, 0.999), SquareRoot(), BetaAlt(0.50, 0.20), fixed=false,
                   description="η_gz: Correlate g and z shocks.",
                   tex_label="\\eta_{gz}")

    m <= parameter(:η_λ_f, 0.7652, (1e-5, 0.999), (1e-5, 0.999), SquareRoot(), BetaAlt(0.50, 0.20), fixed=false,
                   description="η_λ_f: Moving average component in the price markup shock.",
                   tex_label="\\eta_{\\lambda_f}")

    m <= parameter(:η_λ_w, 0.8936, (1e-5, 0.999), (1e-5, 0.999), SquareRoot(), BetaAlt(0.50, 0.20), fixed=false,
                   description="η_λ_w: Moving average component in the wage markup shock.",
                   tex_label="\\eta_{\\lambda_w}")

    m <= parameter(:e_y, 0.0, fixed = true, description = "e_y: Measurement error on GDP", tex_label = "e_y")
    m <= parameter(:e_L, 0.0, fixed = true, description = "e_L: Measurement error on hours worked", tex_label = "e_L")
    m <= parameter(:e_w, 0.0, fixed = true, description = "e_w: Measurement error on wages", tex_label = "e_w")
    m <= parameter(:e_π, 0.0, fixed = true, description = "e_π: Measurement error on GDP deflator", tex_label = "e_π")
    m <= parameter(:e_R, 0.0, fixed = true, description = "e_R: Measurement error on nominal rate of interest", tex_label = "e_R")
    m <= parameter(:e_c, 0.0, fixed = true, description = "e_c: Measurement error on consumption", tex_label = "e_c")
    m <= parameter(:e_i, 0.0, fixed = true, description = "e_i: Measurement error on investment", tex_label = "e_i")


    # steady states
    m <= SteadyStateParameter(:zstar, NaN, description="Steady-state growth rate of productivity", tex_label="\\z_*")
    m <= SteadyStateParameter(:rstar, NaN, tex_label="\\r_*")
    m <= SteadyStateParameter(:Rstarn, NaN, tex_label="\\R_*_n")
    m <= SteadyStateParameter(:rkstar, NaN, tex_label="\\r^k_")
    m <= SteadyStateParameter(:wstar, NaN, tex_label="\\w_*")
    m <= SteadyStateParameter(:Lstar, NaN, tex_label="\\L_*")
    m <= SteadyStateParameter(:kstar, NaN, description="Effective capital that households rent to firms in the steady state.", tex_label="\\k_*")
    m <= SteadyStateParameter(:kbarstar, NaN, description="Total capital owned by households in the steady state.", tex_label="\\bar{k}_*")
    m <= SteadyStateParameter(:istar, NaN, description="Detrended steady-state investment", tex_label="\\i_*")
    m <= SteadyStateParameter(:ystar, NaN, tex_label="\\y_*")
    m <= SteadyStateParameter(:cstar, NaN, tex_label="\\c_*")
    m <= SteadyStateParameter(:wl_c, NaN, tex_label="\\wl_c")
end

"""
```
steadystate!(m::SmetsWouters)
```

Calculates the model's steady-state values. `steadystate!(m)` must be called whenever the parameters of `m` are updated.
"""
function steadystate!(m::SmetsWouters)
    m[:zstar]    = log(1+m[:γ]) + m[:α]/(1-m[:α])*log(m[:Upsilon])
    m[:rstar]    = exp(m[:σ_c]*m[:zstar]) / m[:β]
    m[:Rstarn]   = 100*(m[:rstar]*m[:π_star] - 1)
    m[:rkstar]   = m[:rstar]*m[:Upsilon] - (1-m[:δ])
    m[:wstar]    = (m[:α]^m[:α] * (1-m[:α])^(1-m[:α]) * m[:rkstar]^(-m[:α]) / m[:Φ])^(1/(1-m[:α]))
    m[:Lstar]    = 1.
    m[:kstar]    = (m[:α]/(1-m[:α])) * m[:wstar] * m[:Lstar] / m[:rkstar]
    m[:kbarstar] = m[:kstar] * (1+m[:γ]) * m[:Upsilon]^(1 / (1-m[:α]))
    m[:istar]    = m[:kbarstar] * (1-((1-m[:δ])/((1+m[:γ]) * m[:Upsilon]^(1/(1-m[:α])))))
    m[:ystar]    = (m[:kstar]^m[:α]) * (m[:Lstar]^(1-m[:α])) / m[:Φ]
    m[:cstar]    = (1-m[:g_star])*m[:ystar] - m[:istar]
    m[:wl_c]     = (m[:wstar]*m[:Lstar])/(m[:cstar]*m[:λ_w])

    return m
end

function model_settings!(m::SmetsWouters)

    default_settings!(m)

    # Anticipated shocks
    m <= Setting(:n_anticipated_shocks, 0)
    m <= Setting(:n_anticipated_shocks_padding, 20)

    # Estimation
    m <= Setting(:reoptimize, true)
    m <= Setting(:recalculate_hessian, true)

    # Data
    m <= Setting(:data_vintage, "150827")
    m <= Setting(:data_id, 1, "Dataset identifier")
    m <= Setting(:cond_full_names, [:obs_gdp, :obs_nominalrate])
    m <= Setting(:cond_semi_names, [:obs_nominalrate])
end

"""
```
shock_groupings(m::SmetsWouters)
```

Returns a `Vector{ShockGroup}`, which must be passed in to
`plot_shock_decomposition`. See `?ShockGroup` for details.
"""
function shock_groupings(m::SmetsWouters)
    gov = ShockGroup("g", [:g_sh], RGB(0.70, 0.13, 0.13)) # firebrick
    bet = ShockGroup("b", [:b_sh], RGB(0.3, 0.3, 1.0))
    tfp = ShockGroup("z", [:z_sh], RGB(1.0, 0.55, 0.0)) # darkorange
    pmu = ShockGroup("p-mkp", [:λ_f_sh], RGB(0.60, 0.80, 0.20)) # yellowgreen
    wmu = ShockGroup("w-mkp", [:λ_w_sh], RGB(0.0, 0.5, 0.5)) # teal
    pol = ShockGroup("pol", vcat([:rm_sh], [Symbol("rm_shl$i") for i = 1:n_anticipated_shocks(m)]),
                     RGB(1.0, 0.84, 0.0)) # gold
    mei = ShockGroup("mu", [:μ_sh], :cyan)
    det = ShockGroup("dt", [:dettrend], :gray40)

    return [gov, bet, tfp, pmu, wmu, pol, mei, det]
end<|MERGE_RESOLUTION|>--- conflicted
+++ resolved
@@ -356,32 +356,6 @@
                    tex_label="\\rho_{r^m}")
 
     # exogenous processes - standard deviation
-<<<<<<< HEAD
-    m <= parameter(:σ_g, 0.6090, (1e-8, 5.), (1e-8, 5.), DSGE.Exponential(), RootInverseGamma(2, 0.10), fixed=false,
-                   description="σ_g: The standard deviation of the government spending process.",
-                   tex_label="\\sigma_{g}")
-
-    m <= parameter(:σ_b, 0.1818, (1e-8, 5.), (1e-8, 5.), DSGE.Exponential(), RootInverseGamma(2, 0.10), fixed=false,
-                   description="σ_b: The standard deviation of the intertemporal preference shifter process.",
-                   tex_label="\\sigma_{b}")
-
-    m <= parameter(:σ_μ, 0.4601, (1e-8, 5.), (1e-8, 5.), DSGE.Exponential(), RootInverseGamma(2, 0.10), fixed=false,
-                   description="σ_μ: The standard deviation of the exogenous marginal efficiency of investment shock process.",
-                   tex_label="\\sigma_{\\mu}")
-
-    m <= parameter(:σ_z, 0.4618, (1e-8, 5.), (1e-8, 5.), DSGE.Exponential(), RootInverseGamma(2, 0.10), fixed=false,
-                   description="σ_z: The standard deviation of the process describing the stationary component of productivity.",
-                   tex_label="\\sigma_{z}")
-
-    m <= parameter(:σ_λ_f, 0.1455, (1e-8, 5.), (1e-8, 5.), DSGE.Exponential(), RootInverseGamma(2, 0.10), fixed=false,
-                   description="σ_λ_f: The mean of the process that generates the price elasticity of the composite good. Specifically, the elasticity is (1+λ_{f,t})/(λ_{f_t}).",
-                   tex_label="\\sigma_{\\lambda_f}")
-
-    m <= parameter(:σ_λ_w, 0.2089, (1e-8, 5.), (1e-8, 5.), DSGE.Exponential(), RootInverseGamma(2, 0.10), fixed=false,
-                   tex_label="\\sigma_{\\lambda_w}")
-
-    m <= parameter(:σ_rm, 0.2397, (1e-8, 5.), (1e-8, 5.), DSGE.Exponential(), RootInverseGamma(2, 0.10), fixed=false,
-=======
     m <= parameter(:σ_g, 0.6090, (1e-8, 5.), (1e-8, 5.), Exponential(), RootInverseGamma(2., 0.10), fixed=false,
                    description="σ_g: The standard deviation of the government spending process.",
                    tex_label="\\sigma_{g}")
@@ -406,7 +380,6 @@
                    tex_label="\\sigma_{\\lambda_w}")
 
     m <= parameter(:σ_rm, 0.2397, (1e-8, 5.), (1e-8, 5.), Exponential(), RootInverseGamma(2., 0.10), fixed=false,
->>>>>>> 55815e50
                    description="σ_r_m: The standard deviation of the monetary policy shock.",
                    tex_label="\\sigma_{r^m}")
 
