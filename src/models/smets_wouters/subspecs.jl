"""
`init_subspec!(m::SmetsWouters)`

Initializes a model subspecification by overwriting parameters from
the original model object with new parameter objects. This function is
called from within the model constructor.
"""
function init_subspec!(m::SmetsWouters)

    if subspec(m) == "ss0"
        return
<<<<<<< HEAD
    elseif subspec(m) == "ss2"
        return ss2!(m)
    elseif subspec(m) == "ss3"
        return ss3!(m)
=======
    elseif subspec(m) == "ss4"
        return ss4!(m,5)
>>>>>>> 1051bae6
    else
        error("This subspec is not defined.")
    end
end

"""
<<<<<<< HEAD
```
ss2!(m::SmetsWouters)
```

Initializes subspec 2 of `SmetsWouters`. The bounds for beta-distributed parameters have been changed from
(1e-5, 0.99) to (0.0, 1.0).
"""
function ss2!(m::SmetsWouters)
    m <= parameter(:ζ_p, 0.7813, (0.0, 1.0), (0.0, 1.0), DSGE.SquareRoot(), BetaAlt(0.5, 0.1), fixed = false,
                   description = "ζ_p: The Calvo parameter. In every period, intermediate goods producers optimize prices with probability (1-ζ_p). With probability ζ_p, prices are adjusted according to a weighted average of the previous period's inflation (π_t1) and steady-state inflation (π_star).",
                   tex_label = "\\zeta_p")

    m <= parameter(:ι_p, 0.1865, (0.0, 1.0), (0.0, 1.0), DSGE.SquareRoot(), BetaAlt(0.5, 0.15), fixed = false,
                   description = "ι_p: The weight attributed to last period's inflation in price indexation. (1-ι_p) is the weight attributed to steady-state inflation.",
                   tex_label = "\\iota_p")

    m <= parameter(:h, 0.7205, (0.0, 1.0), (0.0, 1.0), DSGE.SquareRoot(), BetaAlt(0.7, 0.1), fixed = false,
                   description = "h: Consumption habit persistence.",
                   tex_label = "h")

    m <= parameter(:ppsi, 0.2648, (0.0, 1.0), (0.0, 1.0), DSGE.SquareRoot(), BetaAlt(0.5, 0.15), fixed = false,
                   description = "ppsi: Utilization costs.",
                   tex_label = "\\psi")

    m <= parameter(:ζ_w, 0.7937, (0.0, 1.0), (0.0, 1.0), DSGE.SquareRoot(), BetaAlt(0.5, 0.1), fixed = false,
                   description = "ζ_w: (1-ζ_w) is the probability with which households can freely choose wages in each period. With probability ζ_w, wages increase at a geometrically weighted average of the steady state rate of wage increases and last period's productivity times last period's inflation.",
                   tex_label = "\\zeta_w")

    m <= parameter(:ι_w, 0.4425, (0.0, 1.0), (0.0, 1.0), DSGE.SquareRoot(), BetaAlt(0.5, 0.15), fixed = false,
                   description = "ι_w: The weight attributed to last period's wage in wage indexation. (1-ι_w) is the weight attributed to steady-state wages.",
                   tex_label = "\\iota_w")

    m <= parameter(:ρ, 0.8258, (0.0, 1.0), (0.0, 1.0), DSGE.SquareRoot(), BetaAlt(0.75, 0.10), fixed = false,
                   description = "ρ: The degree of inertia in the monetary policy rule.",
                   tex_label = "\\rho_R")

    m <= parameter(:ρ_g, 0.9930, (0.0, 1.0), (0.0, 1.0), DSGE.SquareRoot(), BetaAlt(0.5, 0.2), fixed = false,
                   description = "ρ_g: AR(1) coefficient in the government spending process.",
                   tex_label = "\\rho_g")

    m <= parameter(:ρ_b, 0.2703, (0.0, 1.0), (0.0, 1.0), DSGE.SquareRoot(), BetaAlt(0.5, 0.2), fixed = false,
                   description = "ρ_b: AR(1) coefficient in the intertemporal preference shifter process.",
                   tex_label = "\\rho_b")

    m <= parameter(:ρ_μ, 0.5724, (0.0, 1.0), (0.0, 1.0), DSGE.SquareRoot(), BetaAlt(0.5, 0.2), fixed = false,
                   description = "ρ_μ: AR(1) coefficient in capital adjustment cost process.",
                   tex_label = "\\rho_{\\mu}")

    m <= parameter(:ρ_z, 0.9676, (0.0, 1.0), (0.0, 1.0), DSGE.SquareRoot(), BetaAlt(0.5, 0.2), fixed = false,
                   description = "ρ_z: AR(1) coefficient in the technology process.",
                   tex_label = "\\rho_z")

    m <= parameter(:ρ_λ_f, 0.8692, (0.0, 1.0), (0.0, 1.0), DSGE.SquareRoot(), BetaAlt(0.5, 0.2), fixed = false,
                   description = "ρ_λ_f: AR(1) coefficient in the price mark-up shock process.",
                   tex_label = "\\rho_{\\lambda_f}")

    m <= parameter(:ρ_λ_w, 0.9546, (0.0, 1.0), (0.0, 1.0), DSGE.SquareRoot(), BetaAlt(0.5, 0.2), fixed = false,
                   description = "ρ_λ_w: AR(1) coefficient in the wage mark-up shock process.",
                   tex_label = "\\rho_{\\lambda_w}")

    m <= parameter(:ρ_rm, 0.3000, (0.0, 1.0), (0.0, 1.0), DSGE.SquareRoot(), BetaAlt(0.5, 0.2), fixed = false,
                   description = "ρ_rm: AR(1) coefficient in the monetary policy shock process.",
                   tex_label = "\\rho_{r^m}")

    m <= parameter(:η_gz, 0.0500, (0.0, 1.0), (0.0, 1.0), DSGE.SquareRoot(), BetaAlt(0.50, 0.20), fixed = false,
                   description = "η_gz: Correlate g and z shocks.",
                   tex_label = "\\eta_{gz}")

    m <= parameter(:η_λ_f, 0.7652, (0.0, 1.0), (0.0, 1.0), DSGE.SquareRoot(), BetaAlt(0.50, 0.20), fixed = false,
                   tex_label = "\\eta_{\\lambda_f}")

    m <= parameter(:η_λ_w, 0.8936, (0.0, 1.0), (0.0, 1.0), DSGE.SquareRoot(), BetaAlt(0.50, 0.20), fixed = false,
                   description = "η_λ_w: AR(2) coefficient on wage markup shock process.",
                   tex_label = "\\eta_{\\lambda_w}")
end

"""
```
ss3!(m::SmetsWouters)
```

Initializes subspec 3 of `SmetsWouters`. Fix ρ_g.
"""
function ss3!(m::SmetsWouters)

    ss2!(m)

    m <= parameter(:ρ_g, 0.9930, (0.0, 1.0), (0.0, 1.0), DSGE.SquareRoot(), BetaAlt(0.5, 0.2), fixed = true,
                   description = "ρ_g: AR(1) coefficient in the government spending process.",
                   tex_label = "\\rho_g")
=======
`ss4!(m::SmetsWouters, divisor::Int)`

Initializes a SmetsWouters model with measurement error equal to standard deviation of the
states scaled by a factor 1/divisor.
"""
function ss4!(m::SmetsWouters,divisor::Int)
    scale = (1/divisor)
    m <= parameter(:e_y, scale*0.868241996, fixed=true,
                   description = "e_y: Measurement error on GDP", tex_label="e_y")
    m <= parameter(:e_L, scale*0.283703727, fixed=true,
                   description = "e_L: Measurement error on hours worked", tex_label="e_L")
    m <= parameter(:e_w, scale*0.600015046, fixed=true,
                   description = "e_w: Measurement error on wages", tex_label = "e_w")
    m <= parameter(:e_π, scale*0.600386299, fixed=true,
                   description = "e_π: Measurement error on GDP deflator", tex_label= "e_π")
    m <= parameter(:e_R, scale*0.846722459, fixed=true,
                   description = "e_R: Measurement error on nonominal rate of interest", tex_label="e_R")
    m <= parameter(:e_c, scale*0.710297826, fixed=true,
                   description = "e_c: Measurement error on consumption", tex_label="e_c")
    m <= parameter(:e_i, scale*2.405946712, fixed=true,
                   description = "e_i: Measurement error on investment", tex_label="e_i")

>>>>>>> 1051bae6
end<|MERGE_RESOLUTION|>--- conflicted
+++ resolved
@@ -9,22 +9,18 @@
 
     if subspec(m) == "ss0"
         return
-<<<<<<< HEAD
     elseif subspec(m) == "ss2"
         return ss2!(m)
     elseif subspec(m) == "ss3"
         return ss3!(m)
-=======
     elseif subspec(m) == "ss4"
         return ss4!(m,5)
->>>>>>> 1051bae6
     else
         error("This subspec is not defined.")
     end
 end
 
 """
-<<<<<<< HEAD
 ```
 ss2!(m::SmetsWouters)
 ```
@@ -115,28 +111,31 @@
     m <= parameter(:ρ_g, 0.9930, (0.0, 1.0), (0.0, 1.0), DSGE.SquareRoot(), BetaAlt(0.5, 0.2), fixed = true,
                    description = "ρ_g: AR(1) coefficient in the government spending process.",
                    tex_label = "\\rho_g")
-=======
-`ss4!(m::SmetsWouters, divisor::Int)`
+end
+
+"""
+```
+ss4!(m::SmetsWouters, divisor::Int)`
+```
 
 Initializes a SmetsWouters model with measurement error equal to standard deviation of the
 states scaled by a factor 1/divisor.
 """
-function ss4!(m::SmetsWouters,divisor::Int)
+function ss4!(m::SmetsWouters, divisor::Int)
     scale = (1/divisor)
-    m <= parameter(:e_y, scale*0.868241996, fixed=true,
-                   description = "e_y: Measurement error on GDP", tex_label="e_y")
-    m <= parameter(:e_L, scale*0.283703727, fixed=true,
-                   description = "e_L: Measurement error on hours worked", tex_label="e_L")
-    m <= parameter(:e_w, scale*0.600015046, fixed=true,
+    m <= parameter(:e_y, scale*0.868241996, fixed = true,
+                   description = "e_y: Measurement error on GDP", tex_label = "e_y")
+    m <= parameter(:e_L, scale*0.283703727, fixed = true,
+                   description = "e_L: Measurement error on hours worked", tex_label = "e_L")
+    m <= parameter(:e_w, scale*0.600015046, fixed = true,
                    description = "e_w: Measurement error on wages", tex_label = "e_w")
-    m <= parameter(:e_π, scale*0.600386299, fixed=true,
-                   description = "e_π: Measurement error on GDP deflator", tex_label= "e_π")
-    m <= parameter(:e_R, scale*0.846722459, fixed=true,
-                   description = "e_R: Measurement error on nonominal rate of interest", tex_label="e_R")
-    m <= parameter(:e_c, scale*0.710297826, fixed=true,
-                   description = "e_c: Measurement error on consumption", tex_label="e_c")
-    m <= parameter(:e_i, scale*2.405946712, fixed=true,
-                   description = "e_i: Measurement error on investment", tex_label="e_i")
+    m <= parameter(:e_π, scale*0.600386299, fixed = true,
+                   description = "e_π: Measurement error on GDP deflator", tex_label = "e_π")
+    m <= parameter(:e_R, scale*0.846722459, fixed = true,
+                   description = "e_R: Measurement error on nonominal rate of interest", tex_label = "e_R")
+    m <= parameter(:e_c, scale*0.710297826, fixed = true,
+                   description = "e_c: Measurement error on consumption", tex_label = "e_c")
+    m <= parameter(:e_i, scale*2.405946712, fixed = true,
+                   description = "e_i: Measurement error on investment", tex_label = "e_i")
 
->>>>>>> 1051bae6
 end