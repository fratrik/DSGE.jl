"""
```
Model990{T} <: AbstractModel{T}
```

The `Model990` type defines the structure of the New York Fed DSGE model.

### Fields

#### Parameters and Steady-States
* `parameters::Vector{AbstractParameter}`: Vector of all time-invariant model
  parameters.

* `steady_state::Vector{AbstractParameter}`: Model steady-state values, computed
  as a function of elements of `parameters`.

* `keys::OrderedDict{Symbol,Int}`: Maps human-readable names for all model
  parameters and steady-states to their indices in `parameters` and
  `steady_state`.

#### Inputs to Measurement and Equilibrium Condition Equations

The following fields are dictionaries that map human-readable names to row and
column indices in the matrix representations of of the measurement equation and
equilibrium conditions.

* `endogenous_states::OrderedDict{Symbol,Int}`: Maps each state to a column in
  the measurement and equilibrium condition matrices.

* `exogenous_shocks::OrderedDict{Symbol,Int}`: Maps each shock to a column in
  the measurement and equilibrium condition matrices.

* `expected_shocks::OrderedDict{Symbol,Int}`: Maps each expected shock to a
  column in the measurement and equilibrium condition matrices.

* `equilibrium_conditions::OrderedDict{Symbol,Int}`: Maps each equlibrium
  condition to a row in the model's equilibrium condition matrices.

* `endogenous_states_augmented::OrderedDict{Symbol,Int}`: Maps lagged states to
  their columns in the measurement and equilibrium condition equations. These
  are added after `gensys` solves the model.

* `observables::OrderedDict{Symbol,Int}`: Maps each observable to a row in the
  model's measurement equation matrices.

* `pseudo_observables::OrderedDict{Symbol,Int}`: Maps each pseudo-observable to
  a row in the model's pseudo-measurement equation matrices.

#### Model Specifications and Settings

* `spec::String`: The model specification identifier, \"m990\", cached
  here for filepath computation.

* `subspec::String`: The model subspecification number, indicating that
  some parameters from the original model spec (\"ss3\") are initialized
  differently. Cached here for filepath computation.

* `settings::Dict{Symbol,Setting}`: Settings/flags that affect computation
  without changing the economic or mathematical setup of the model.

* `test_settings::Dict{Symbol,Setting}`: Settings/flags for testing mode

#### Other Fields

* `rng::MersenneTwister`: Random number generator. Can be is seeded to ensure
  reproducibility in algorithms that involve randomness (such as
  Metropolis-Hastings).

* `testing::Bool`: Indicates whether the model is in testing mode. If `true`,
  settings from `m.test_settings` are used in place of those in `m.settings`.

* `observable_mappings::OrderedDict{Symbol,Observable}`: A dictionary that
  stores data sources, series mnemonics, and transformations to/from model
  units. DSGE.jl will fetch data from the Federal Reserve Bank of St. Louis's
  FRED database; all other data must be downloaded by the user. See `load_data`
  and `Observable` for further details.

* `pseudo_observable_mappings::OrderedDict{Symbol,PseudoObservable}`: A
  dictionary that stores names and transformations to/from model units. See
  `PseudoObservable` for further details.
"""
type Model990{T} <: AbstractModel{T}
    parameters::ParameterVector{T}                         # vector of all time-invariant model parameters
    steady_state::ParameterVector{T}                       # model steady-state values
    keys::OrderedDict{Symbol,Int}                          # human-readable names for all the model
                                                           # parameters and steady-states

    endogenous_states::OrderedDict{Symbol,Int}             # these fields used to create matrices in the
    exogenous_shocks::OrderedDict{Symbol,Int}              # measurement and equilibrium condition equations.
    expected_shocks::OrderedDict{Symbol,Int}               #
    equilibrium_conditions::OrderedDict{Symbol,Int}        #
    endogenous_states_augmented::OrderedDict{Symbol,Int}   #
    observables::OrderedDict{Symbol,Int}                   #
    pseudo_observables::OrderedDict{Symbol,Int}            #

    spec::String                                           # Model specification number (eg "m990")
    subspec::String                                        # Model subspecification (eg "ss0")
    settings::Dict{Symbol,Setting}                         # Settings/flags for computation
    test_settings::Dict{Symbol,Setting}                    # Settings/flags for testing mode
    rng::MersenneTwister                                   # Random number generator
    testing::Bool                                          # Whether we are in testing mode or not

    observable_mappings::OrderedDict{Symbol, Observable}
    pseudo_observable_mappings::OrderedDict{Symbol, PseudoObservable}
end

description(m::Model990) = "New York Fed DSGE Model m990, $(m.subspec)"

"""
`init_model_indices!(m::Model990)`

Arguments:
`m:: Model990`: a model object

Description:
Initializes indices for all of `m`'s states, shocks, and equilibrium conditions.
"""
function init_model_indices!(m::Model990)
    # Endogenous states
    endogenous_states = [[
        :y_t, :c_t, :i_t, :qk_t, :k_t, :kbar_t, :u_t, :rk_t, :Rtil_k_t, :n_t, :mc_t,
        :π_t, :μ_ω_t, :w_t, :L_t, :R_t, :g_t, :b_t, :μ_t, :z_t, :λ_f_t, :λ_f_t1,
        :λ_w_t, :λ_w_t1, :rm_t, :σ_ω_t, :μ_e_t, :γ_t, :π_star_t, :Ec_t, :Eqk_t, :Ei_t,
        :Eπ_t, :EL_t, :Erk_t, :Ew_t, :ERtil_k_t, :y_f_t, :c_f_t, :i_f_t, :qk_f_t, :k_f_t,
        :kbar_f_t, :u_f_t, :rk_f_t, :w_f_t, :L_f_t, :r_f_t, :Ec_f_t, :Eqk_f_t, :Ei_f_t,
        :EL_f_t, :Erk_f_t, :ztil_t, :π_t1, :π_t2, :π_a_t, :R_t1, :zp_t, :Ez_t];
        [Symbol("rm_tl$i") for i = 1:n_anticipated_shocks(m)]]

    # Exogenous shocks
    exogenous_shocks = [[
        :g_sh, :b_sh, :μ_sh, :z_sh, :λ_f_sh, :λ_w_sh, :rm_sh, :σ_ω_sh, :μ_e_sh,
        :γ_sh, :π_star_sh, :lr_sh, :zp_sh, :tfp_sh, :gdpdef_sh, :corepce_sh];
        [Symbol("rm_shl$i") for i = 1:n_anticipated_shocks(m)]]

    # Expectations shocks
    expected_shocks = [
        :Ec_sh, :Eqk_sh, :Ei_sh, :Eπ_sh, :EL_sh, :Erk_sh, :Ew_sh, :ERktil_sh, :Ec_f_sh,
        :Eqk_f_sh, :Ei_f_sh, :EL_f_sh, :Erk_f_sh]

    # Equilibrium conditions
    equilibrium_conditions = [[
        :eq_euler, :eq_inv, :eq_capval, :eq_spread, :eq_nevol, :eq_output, :eq_caputl, :eq_capsrv, :eq_capev,
        :eq_mkupp, :eq_phlps, :eq_caprnt, :eq_msub, :eq_wage, :eq_mp, :eq_res, :eq_g, :eq_b, :eq_μ, :eq_z,
        :eq_λ_f, :eq_λ_w, :eq_rm, :eq_σ_ω, :eq_μ_e, :eq_γ, :eq_λ_f1, :eq_λ_w1, :eq_Ec,
        :eq_Eqk, :eq_Ei, :eq_Eπ, :eq_EL, :eq_Erk, :eq_Ew, :eq_ERktil, :eq_euler_f, :eq_inv_f,
        :eq_capval_f, :eq_output_f, :eq_caputl_f, :eq_capsrv_f, :eq_capev_f, :eq_mkupp_f,
        :eq_caprnt_f, :eq_msub_f, :eq_res_f, :eq_Ec_f, :eq_Eqk_f, :eq_Ei_f, :eq_EL_f, :eq_Erk_f,
        :eq_ztil, :eq_π_star, :eq_π1, :eq_π2, :eq_π_a, :eq_Rt1, :eq_zp, :eq_Ez];
        [Symbol("eq_rml$i") for i=1:n_anticipated_shocks(m)]]

    # Additional states added after solving model
    # Lagged states and observables measurement error
    endogenous_states_augmented = [
        :y_t1, :c_t1, :i_t1, :w_t1, :π_t1_dup, :L_t1, :Et_π_t, :lr_t, :tfp_t, :e_gdpdef_t,
        :e_corepce_t, :u_t1]

    # Observables
    observables = keys(m.observable_mappings)

    # Pseudo-observables
    pseudo_observables = keys(m.pseudo_observable_mappings)

    for (i,k) in enumerate(endogenous_states);           m.endogenous_states[k]           = i end
    for (i,k) in enumerate(exogenous_shocks);            m.exogenous_shocks[k]            = i end
    for (i,k) in enumerate(expected_shocks);             m.expected_shocks[k]             = i end
    for (i,k) in enumerate(equilibrium_conditions);      m.equilibrium_conditions[k]      = i end
    for (i,k) in enumerate(endogenous_states);           m.endogenous_states[k]           = i end
    for (i,k) in enumerate(endogenous_states_augmented); m.endogenous_states_augmented[k] = i+length(endogenous_states) end
    for (i,k) in enumerate(observables);                 m.observables[k]                 = i end
    for (i,k) in enumerate(pseudo_observables);          m.pseudo_observables[k]          = i end
end

function Model990(subspec::String="ss3";
                  custom_settings::Dict{Symbol, Setting} = Dict{Symbol, Setting}(),
                  testing = false)

    # Model-specific specifications
    spec               = split(basename(@__FILE__),'.')[1]
    subspec            = subspec
    settings           = Dict{Symbol,Setting}()
    test_settings      = Dict{Symbol,Setting}()
    rng                = MersenneTwister(0)

    # initialize empty model
    m = Model990{Float64}(
            # model parameters and steady state values
            Vector{AbstractParameter{Float64}}(), Vector{Float64}(), OrderedDict{Symbol,Int}(),

            # model indices
            OrderedDict{Symbol,Int}(), OrderedDict{Symbol,Int}(), OrderedDict{Symbol,Int}(), OrderedDict{Symbol,Int}(), OrderedDict{Symbol,Int}(), OrderedDict{Symbol,Int}(), OrderedDict{Symbol,Int}(),

            spec,
            subspec,
            settings,
            test_settings,
            rng,
            testing,
            OrderedDict{Symbol,Observable}(),
            OrderedDict{Symbol,PseudoObservable}())

    # Set settings
    model_settings!(m)
    default_test_settings!(m)
    for custom_setting in values(custom_settings)
        m <= custom_setting
    end

    # Set observable and pseudo-observable transformations
    init_observable_mappings!(m)
    init_pseudo_observable_mappings!(m)

    # Initialize parameters
    init_parameters!(m)

    init_model_indices!(m)
    init_subspec!(m)
    steadystate!(m)

    return m
end

"""
```
init_parameters!(m::Model990)
```

Initializes the model's parameters, as well as empty values for the steady-state
parameters (in preparation for `steadystate!(m)` being called to initialize
those).
"""
function init_parameters!(m::Model990)
    m <= parameter(:α, 0.1596, (1e-5, 0.999), (1e-5, 0.999), SquareRoot(), Normal(0.30, 0.05), fixed=false,
                   description="α: Capital elasticity in the intermediate goods sector's production function (also known as the capital share).",
                   tex_label="\\alpha")

    m <= parameter(:ζ_p, 0.8940, (1e-5, 0.999), (1e-5, 0.999), SquareRoot(), BetaAlt(0.5, 0.1), fixed=false,
                   description="ζ_p: The Calvo parameter. In every period, intermediate goods producers optimize prices with probability (1-ζ_p). With probability ζ_p, prices are adjusted according to a weighted average of the previous period's inflation (π_t1) and steady-state inflation (π_star).",
                   tex_label="\\zeta_p")

    m <= parameter(:ι_p, 0.1865, (1e-5, 0.999), (1e-5, 0.999), SquareRoot(), BetaAlt(0.5, 0.15), fixed=false,
                   description="ι_p: The weight attributed to last period's inflation in price indexation. (1-ι_p) is the weight attributed to steady-state inflation.",
                   tex_label="\\iota_p")

    m <= parameter(:δ, 0.025, fixed=true,
                   description="δ: The capital depreciation rate.",
                   tex_label="\\delta" )

    m <= parameter(:Upsilon, 1.000, (0., 10.), (1e-5, 0.), Exponential(), GammaAlt(1., 0.5), fixed=true,
                   description="Υ: The trend evolution of the price of investment goods relative to consumption goods. Set equal to 1.",
                   tex_label="\\Upsilon")

    m <= parameter(:Φ, 1.1066, (1., 10.), (1.00, 10.00), Exponential(), Normal(1.25, 0.12), fixed=false,
                   description="Φ: Fixed costs.",
                   tex_label="\\Phi_p")

    m <= parameter(:S′′, 2.7314, (-15., 15.), (-15., 15.), Untransformed(), Normal(4., 1.5), fixed=false,
                   description="S'': The second derivative of households' cost of adjusting investment.",
                   tex_label="S''")

    m <= parameter(:h, 0.5347, (1e-5, 0.999), (1e-5, 0.999), SquareRoot(), BetaAlt(0.7, 0.1), fixed=false,
                   description="h: Consumption habit persistence.",
                   tex_label="h")

    m <= parameter(:ppsi, 0.6862, (1e-5, 0.999), (1e-5, 0.999), SquareRoot(), BetaAlt(0.5, 0.15), fixed=false,
                   description="ppsi: Utilization costs.",
                   tex_label="\\psi")

    m <= parameter(:ν_l, 2.5975, (1e-5, 10.), (1e-5, 10.), Exponential(), Normal(2, 0.75), fixed=false,
                   description="ν_l: The coefficient of relative risk aversion on the labor term of households' utility function.",
                   tex_label="\\nu_l")

    m <= parameter(:ζ_w, 0.9291, (1e-5, 0.999), (1e-5, 0.999), SquareRoot(), BetaAlt(0.5, 0.1), fixed=false,
                   description="ζ_w: (1-ζ_w) is the probability with which households can freely choose wages in each period. With probability ζ_w, wages increase at a geometrically weighted average of the steady state rate of wage increases and last period's productivity times last period's inflation.",
                   tex_label="\\zeta_w")

    m <= parameter(:ι_w, 0.2992, (1e-5, 0.999), (1e-5, 0.999), SquareRoot(), BetaAlt(0.5, 0.15), fixed=false,
                   description="ι_w: The weight attributed to last period's wage in wage indexation. (1-ι_w) is the weight attributed to steady-state wages.",
                   tex_label="\\iota_w")

    m <= parameter(:λ_w, 1.5000, fixed=true,
                   description="λ_w: The wage markup, which affects the elasticity of substitution between differentiated labor services.",
                   tex_label="\\lambda_w")

    m <= parameter(:β, 0.1402, (1e-5, 10.), (1e-5, 10.), Exponential(), GammaAlt(0.25, 0.1), fixed=false,
                   scaling = x -> 1/(1 + x/100),
                   description="β: Discount rate.",
                   tex_label="100(\\beta^{-1} - 1)")

    m <= parameter(:ψ1, 1.3679, (1e-5, 10.), (1e-5, 10.00), Exponential(), Normal(1.5, 0.25), fixed=false,
                   description="ψ₁: Weight on inflation gap in monetary policy rule.",
                   tex_label="\\psi_1")

    m <= parameter(:ψ2, 0.0388, (-0.5, 0.5), (-0.5, 0.5), Untransformed(), Normal(0.12, 0.05), fixed=false,
                   description="ψ₂: Weight on output gap in monetary policy rule.",
                   tex_label="\\psi_2")

    m <= parameter(:ψ3, 0.2464, (-0.5, 0.5), (-0.5, 0.5), Untransformed(), Normal(0.12, 0.05), fixed=false,
                   description="ψ₃: Weight on rate of change of output gap in the monetary policy rule.",
                   tex_label="\\psi_3")

    m <= parameter(:π_star, 0.5000, (1e-5, 10.), (1e-5, 10.), Exponential(), GammaAlt(0.75, 0.4), fixed=true,
                   scaling = x -> 1 + x/100,
                   description="π_star: The steady-state rate of inflation.",
                   tex_label="\\pi_*")

    m <= parameter(:σ_c, 0.8719, (1e-5, 10.), (1e-5, 10.), Exponential(), Normal(1.5, 0.37), fixed=false,
                   description="σ_c: Coefficient of relative risk aversion.",
                   tex_label="\\sigma_{c}")

    m <= parameter(:ρ, 0.7126, (1e-5, 0.999), (1e-5, 0.999), SquareRoot(), BetaAlt(0.75, 0.10), fixed=false,
                   description="ρ: The degree of inertia in the monetary policy rule.",
                   tex_label="\\rho_R")

    m <= parameter(:ϵ_p, 10.000, fixed=true,
                   description="ϵ_p: Curvature parameter in the Kimball aggregator for prices.",
                   tex_label="\\epsilon_{p}")

    m <= parameter(:ϵ_w, 10.000, fixed=true,
                   description="ϵ_w: Curvature parameter in the Kimball aggregator for wages.",
                   tex_label="\\epsilon_{w}")


    # financial frictions parameters
    m <= parameter(:Fω, 0.0300, (1e-5, 0.99999), (1e-5, 0.99), SquareRoot(), BetaAlt(0.03, 0.01), fixed=true,
                   scaling = x -> 1 - (1-x)^0.25,
                   description="F(ω): The cumulative distribution function of ω (idiosyncratic iid shock that increases or decreases entrepreneurs' capital).",
                   tex_label="F(\\bar{\\omega})")

    m <= parameter(:spr, 1.7444, (0., 100.), (1e-5, 0.), Exponential(), GammaAlt(2., 0.1), fixed=false,
                   scaling = x -> (1 + x/100)^0.25,
                   description="spr_*: Steady-state level of spread.",
                   tex_label="SP_*")

    m <= parameter(:ζ_spb, 0.0559, (1e-5, 0.99999), (1e-5, 0.99), SquareRoot(), BetaAlt(0.05, 0.005), fixed=false,
                   description="ζ_spb: The elasticity of the expected exess return on capital (or 'spread') with respect to leverage.",
                   tex_label="\\zeta_{sp,b}")

    m <= parameter(:γ_star, 0.9900, (1e-5, 0.99999), (1e-5, 0.99), SquareRoot(), BetaAlt(0.99, 0.002), fixed=true,
                   description="γ_star: Fraction of entrepreneurs who survive and continue operating for another period.",
                   tex_label="\\gamma_*")

    # exogenous processes - level
    m <= parameter(:γ, 0.3673, (-5.0, 5.0), (-5., 5.), Untransformed(), Normal(0.4, 0.1), fixed=false,
                   scaling = x -> x/100,
                   description="γ: The log of the steady-state growth rate of technology.",
                   tex_label="100\\gamma")

    m <= parameter(:Lmean, -45.9364, (-1000., 1000.), (-1e3, 1e3), Untransformed(), Normal(-45., 5.), fixed=false,
                   description="Lmean: Mean level of hours.",
                   tex_label="\\bar{L}")

    m <= parameter(:g_star, 0.1800, fixed=true,
                   description="g_star: 1 - (c_star + i_star)/y_star.",
                   tex_label="g_*")

    # exogenous processes - autocorrelation
    m <= parameter(:ρ_g, 0.9863, (1e-5, 0.999), (1e-5, 0.999), SquareRoot(), BetaAlt(0.5, 0.2), fixed=false,
                   description="ρ_g: AR(1) coefficient in the government spending process.",
                   tex_label="\\rho_g")

    m <= parameter(:ρ_b, 0.9410, (1e-5, 0.999), (1e-5, 0.999), SquareRoot(), BetaAlt(0.5, 0.2), fixed=false,
                   description="ρ_b: AR(1) coefficient in the intertemporal preference shifter process.",
                   tex_label="\\rho_b")

    m <= parameter(:ρ_μ, 0.8735, (1e-5, 0.999), (1e-5, 0.999), SquareRoot(), BetaAlt(0.5, 0.2), fixed=false,
                   description="ρ_μ: AR(1) coefficient in capital adjustment cost process.",
                   tex_label="\\rho_{\\mu}")

    m <= parameter(:ρ_z, 0.9446, (1e-5, 0.999), (1e-5, 0.999), SquareRoot(), BetaAlt(0.5, 0.2), fixed=false,
                   description="ρ_z: AR(1) coefficient in the technology process.",
                   tex_label="\\rho_z")

    m <= parameter(:ρ_λ_f, 0.8827, (1e-5, 0.999), (1e-5, 0.999), SquareRoot(), BetaAlt(0.5, 0.2), fixed=false,
                   description="ρ_λ_f: AR(1) coefficient in the price mark-up shock process.",
                   tex_label="\\rho_{\\lambda_f}")

    m <= parameter(:ρ_λ_w, 0.3884, (1e-5, 0.999), (1e-5, 0.999), SquareRoot(), BetaAlt(0.5, 0.2), fixed=false,
                   description="ρ_λ_w: AR(1) coefficient in the wage mark-up shock process.",
                   tex_label="\\rho_{\\lambda_w}")

    # monetary policy shock - see eqcond
    m <= parameter(:ρ_rm, 0.2135, (1e-5, 0.999), (1e-5, 0.999), SquareRoot(), BetaAlt(0.5, 0.2), fixed=false,
                   description="ρ_rm: AR(1) coefficient in the monetary policy shock process.",
                   tex_label="\\rho_{r^m}")

    m <= parameter(:ρ_σ_w, 0.9898, (1e-5, 0.99999), (1e-5, 0.99999), SquareRoot(), BetaAlt(0.75, 0.15), fixed=false,
                   description="ρ_σ_w: The standard deviation of entrepreneurs' capital productivity follows an exogenous process with mean ρ_σ_w. Innovations to the process are called _spread shocks_.",
                   tex_label="\\rho_{\\sigma_\\omega}")

    m <= parameter(:ρ_μ_e, 0.7500, (1e-5, 0.99999), (1e-5, 0.99999),  SquareRoot(), BetaAlt(0.75, 0.15), fixed=true,
                   description="ρ_μ_e: AR(1) coefficient in the exogenous bankruptcy cost process.",
                   tex_label="\\rho_{\\mu_e}")

    m <= parameter(:ρ_γ, 0.7500, (1e-5, 0.99999), (1e-5, 0.99), SquareRoot(), BetaAlt(0.75, 0.15), fixed=true,
                   description="ρ_γ: AR(1) coefficient in the process describing the fraction of entrepreneurs surviving period t.",
                   tex_label="\\rho_{\\gamma}")

    m <= parameter(:ρ_π_star, 0.9900, (1e-5, 0.999), (1e-5, 0.999), SquareRoot(), BetaAlt(0.5, 0.2), fixed=true,
                   description="ρ_π_star: AR(1) coefficient in the time-varying inflation target process.",
                   tex_label="\\rho_{\\pi_*}")

    m <= parameter(:ρ_lr, 0.6936, (1e-5, 0.999), (1e-5, 0.999), SquareRoot(), BetaAlt(0.5, 0.2), fixed=false,
                   tex_label="\\rho_{10y}")

    m <= parameter(:ρ_z_p, 0.8910, (1e-5, 0.999), (1e-5, 0.999), SquareRoot(), BetaAlt(0.5, 0.2), fixed=false,
                   description="ρ_z_p: AR(1) coefficient in the process describing the permanent component of productivity.",
                   tex_label="\\rho_{z^p}")
    m <= parameter(:ρ_tfp, 0.1953, (1e-5, 0.999), (1e-5, 0.999), SquareRoot(), BetaAlt(0.5, 0.2), fixed=false,
                   tex_label="\\rho_{tfp}")

    m <= parameter(:ρ_gdpdef, 0.5379, (1e-5, 0.999), (1e-5, 0.999), SquareRoot(), BetaAlt(0.5, 0.2), fixed=false,
                   tex_label="\\rho_{gdpdef}")

    m <= parameter(:ρ_corepce, 0.2320, (1e-5, 0.999), (1e-5, 0.999), SquareRoot(), BetaAlt(0.5, 0.2), fixed=false,
                   tex_label="\\rho_{pce}")

    # exogenous processes - standard deviation
<<<<<<< HEAD
    m <= parameter(:σ_g, 2.5230, (1e-8, 5.), (1e-8, 5.), DSGE.Exponential(), DSGE.RootInverseGamma(2, 0.10), fixed=false,
                   description="σ_g: The standard deviation of the government spending process.",
                   tex_label="\\sigma_{g}")

    m <= parameter(:σ_b, 0.0292, (1e-8, 5.), (1e-8, 5.), DSGE.Exponential(), DSGE.RootInverseGamma(2, 0.10), fixed=false,
                   description="σ_b: The standard deviation of the intertemporal preference shifter process.",
                   tex_label="\\sigma_{b}")

    m <= parameter(:σ_μ, 0.4559, (1e-8, 5.), (1e-8, 5.), DSGE.Exponential(), DSGE.RootInverseGamma(2, 0.10), fixed=false,
                   description="σ_μ: The standard deviation of the exogenous marginal efficiency of investment shock process.",
                   tex_label="\\sigma_{\\mu}")

    m <= parameter(:σ_z, 0.6742, (1e-8, 5.), (1e-8, 5.), DSGE.Exponential(), DSGE.RootInverseGamma(2, 0.10), fixed=false,
                   description="σ_z: The standard deviation of the process describing the stationary component of productivity.",
                   tex_label="\\sigma_{z}")

    m <= parameter(:σ_λ_f, 0.1314, (1e-8, 5.), (1e-8, 5.), DSGE.Exponential(), DSGE.RootInverseGamma(2, 0.10), fixed=false,
                   description="σ_λ_f: The mean of the process that generates the price elasticity of the composite good. Specifically, the elasticity is (1+λ_{f,t})/(λ_{f_t}).",
                   tex_label="\\sigma_{\\lambda_f}")

    m <= parameter(:σ_λ_w, 0.3864, (1e-8, 5.), (1e-8, 5.), DSGE.Exponential(), DSGE.RootInverseGamma(2, 0.10), fixed=false,
                   tex_label="\\sigma_{\\lambda_w}")

    m <= parameter(:σ_r_m, 0.2380, (1e-8, 5.), (1e-8, 5.), DSGE.Exponential(), DSGE.RootInverseGamma(2, 0.10), fixed=false,
                   description="σ_r_m: The standard deviation of the monetary policy shock.",
                   tex_label="\\sigma_{r^m}")

    m <= parameter(:σ_σ_ω, 0.0428, (1e-7,100.), (1e-5, 0.), DSGE.Exponential(), DSGE.RootInverseGamma(4, 0.05), fixed=false,
                   description="σ_σ_ω: The standard deviation of entrepreneurs' capital productivity follows an exogenous process with standard deviation σ_σ_ω.",
                   tex_label="\\sigma_{\\sigma_\\omega}")

    m <= parameter(:σ_μ_e, 0.0000, (1e-7,100.), (1e-5, 0.), DSGE.Exponential(), DSGE.RootInverseGamma(4, 0.05), fixed=true,
                   description="σ_μ_e: Exogenous bankrupcy costs follow an exogenous process with standard deviation σ_μ_e.",
                   tex_label="\\sigma_{\\mu_e}")

    m <= parameter(:σ_γ, 0.0000, (1e-7,100.), (1e-5, 0.), DSGE.Exponential(), DSGE.RootInverseGamma(4, 0.01), fixed=true,
                   description="σ_γ: The fraction of entrepreneurs surviving period t follows an exogenous process with standard deviation σ_γ.",
                   tex_label="\\sigma_{\\gamma}")

    m <= parameter(:σ_π_star, 0.0269, (1e-8, 5.), (1e-8, 5.), DSGE.Exponential(), DSGE.RootInverseGamma(6, 0.03), fixed=false,
                   description="σ_π_star: The standard deviation of the inflation target.",
                   tex_label="\\sigma_{\\pi_*}")

    m <= parameter(:σ_lr, 0.1766, (1e-8,10.), (1e-8, 5.), DSGE.Exponential(), DSGE.RootInverseGamma(2, 0.75), fixed=false,
                   tex_label="\\sigma_{10y}")

    m <= parameter(:σ_z_p, 0.1662, (1e-8, 5.), (1e-8, 5.), DSGE.Exponential(), DSGE.RootInverseGamma(2, 0.10), fixed=false,
                   description="σ_z_p: The standard deviation of the shock to the permanent component of productivity.",
                   tex_label="\\sigma_{z^p}")

    m <= parameter(:σ_tfp, 0.9391, (1e-8, 5.), (1e-8, 5.), DSGE.Exponential(), DSGE.RootInverseGamma(2, 0.10), fixed=false,
                   tex_label="\\sigma_{tfp}")

    m <= parameter(:σ_gdpdef, 0.1575, (1e-8, 5.), (1e-8, 5.), DSGE.Exponential(), DSGE.RootInverseGamma(2, 0.10), fixed=false,
                   tex_label="\\sigma_{gdpdef}")

    m <= parameter(:σ_corepce, 0.0999, (1e-8, 5.),(1e-8, 5.), DSGE.Exponential(),DSGE.RootInverseGamma(2, 0.10),
=======
    m <= parameter(:σ_g, 2.5230, (1e-8, 5.), (1e-8, 5.), Exponential(), RootInverseGamma(2., 0.10), fixed=false,
                   description="σ_g: The standard deviation of the government spending process.",
                   tex_label="\\sigma_{g}")

    m <= parameter(:σ_b, 0.0292, (1e-8, 5.), (1e-8, 5.), Exponential(), RootInverseGamma(2., 0.10), fixed=false,
                   description="σ_b: The standard deviation of the intertemporal preference shifter process.",
                   tex_label="\\sigma_{b}")

    m <= parameter(:σ_μ, 0.4559, (1e-8, 5.), (1e-8, 5.), Exponential(), RootInverseGamma(2., 0.10), fixed=false,
                   description="σ_μ: The standard deviation of the exogenous marginal efficiency of investment shock process.",
                   tex_label="\\sigma_{\\mu}")

    m <= parameter(:σ_z, 0.6742, (1e-8, 5.), (1e-8, 5.), Exponential(), RootInverseGamma(2., 0.10), fixed=false,
                   description="σ_z: The standard deviation of the process describing the stationary component of productivity.",
                   tex_label="\\sigma_{z}")

    m <= parameter(:σ_λ_f, 0.1314, (1e-8, 5.), (1e-8, 5.), Exponential(), RootInverseGamma(2., 0.10), fixed=false,
                   description="σ_λ_f: The mean of the process that generates the price elasticity of the composite good. Specifically, the elasticity is (1+λ_{f,t})/(λ_{f_t}).",
                   tex_label="\\sigma_{\\lambda_f}")

    m <= parameter(:σ_λ_w, 0.3864, (1e-8, 5.), (1e-8, 5.), Exponential(), RootInverseGamma(2., 0.10), fixed=false,
                   tex_label="\\sigma_{\\lambda_w}")

    m <= parameter(:σ_r_m, 0.2380, (1e-8, 5.), (1e-8, 5.), Exponential(), RootInverseGamma(2., 0.10), fixed=false,
                   description="σ_r_m: The standard deviation of the monetary policy shock.",
                   tex_label="\\sigma_{r^m}")

    m <= parameter(:σ_σ_ω, 0.0428, (1e-7,100.), (1e-5, 0.), Exponential(), RootInverseGamma(4., 0.05), fixed=false,
                   description="σ_σ_ω: The standard deviation of entrepreneurs' capital productivity follows an exogenous process with standard deviation σ_σ_ω.",
                   tex_label="\\sigma_{\\sigma_\\omega}")

    m <= parameter(:σ_μ_e, 0.0000, (1e-7,100.), (1e-5, 0.), Exponential(), RootInverseGamma(4., 0.05), fixed=true,
                   description="σ_μ_e: Exogenous bankrupcy costs follow an exogenous process with standard deviation σ_μ_e.",
                   tex_label="\\sigma_{\\mu_e}")

    m <= parameter(:σ_γ, 0.0000, (1e-7,100.), (1e-5, 0.), Exponential(), RootInverseGamma(4., 0.01), fixed=true,
                   description="σ_γ: The fraction of entrepreneurs surviving period t follows an exogenous process with standard deviation σ_γ.",
                   tex_label="\\sigma_{\\gamma}")

    m <= parameter(:σ_π_star, 0.0269, (1e-8, 5.), (1e-8, 5.), Exponential(), RootInverseGamma(6., 0.03), fixed=false,
                   description="σ_π_star: The standard deviation of the inflation target.",
                   tex_label="\\sigma_{\\pi_*}")

    m <= parameter(:σ_lr, 0.1766, (1e-8,10.), (1e-8, 5.), Exponential(), RootInverseGamma(2., 0.75), fixed=false,
                   tex_label="\\sigma_{10y}")

    m <= parameter(:σ_z_p, 0.1662, (1e-8, 5.), (1e-8, 5.), Exponential(), RootInverseGamma(2., 0.10), fixed=false,
                   description="σ_z_p: The standard deviation of the shock to the permanent component of productivity.",
                   tex_label="\\sigma_{z^p}")

    m <= parameter(:σ_tfp, 0.9391, (1e-8, 5.), (1e-8, 5.), Exponential(), RootInverseGamma(2., 0.10), fixed=false,
                   tex_label="\\sigma_{tfp}")

    m <= parameter(:σ_gdpdef, 0.1575, (1e-8, 5.), (1e-8, 5.), Exponential(), RootInverseGamma(2., 0.10), fixed=false,
                   tex_label="\\sigma_{gdpdef}")

    m <= parameter(:σ_corepce, 0.0999, (1e-8, 5.),(1e-8, 5.), Exponential(),RootInverseGamma(2., 0.10),
>>>>>>> e855931a
                   fixed=false,
                   tex_label="\\sigma_{pce}")

    # standard deviations of the anticipated policy shocks
    for i = 1:n_anticipated_shocks_padding(m)
        if i < 13
<<<<<<< HEAD
            m <= parameter(Symbol("σ_r_m$i"), .2, (1e-7, 100.), (1e-5, 0.), DSGE.Exponential(), DSGE.RootInverseGamma(4, .2), fixed=false,
                           description="σ_r_m$i: Standard deviation of the $i-period-ahead anticipated policy shock.",
                           tex_label=@sprintf("\\sigma_{ant%d}",i))
        else
            m <= parameter(Symbol("σ_r_m$i"), .0, (1e-7, 100.), (1e-5, 0.), DSGE.Exponential(), DSGE.RootInverseGamma(4, .2), fixed=true,
=======
            m <= parameter(Symbol("σ_r_m$i"), .2, (1e-7, 100.), (1e-5, 0.), Exponential(), RootInverseGamma(4., .2), fixed=false,
                           description="σ_r_m$i: Standard deviation of the $i-period-ahead anticipated policy shock.",
                           tex_label=@sprintf("\\sigma_{ant%d}",i))
        else
            m <= parameter(Symbol("σ_r_m$i"), .0, (1e-7, 100.), (1e-5, 0.), Exponential(), RootInverseGamma(4., .2), fixed=true,
>>>>>>> e855931a
                           description="σ_r_m$i: Standard deviation of the $i-period-ahead anticipated policy shock.",
                           tex_label=@sprintf("\\sigma_{ant%d}",i))
        end
    end

    m <= parameter(:η_gz, 0.8400, (1e-5, 0.999), (1e-5, 0.999), SquareRoot(), BetaAlt(0.50, 0.20), fixed=false,
                   description="η_gz: Correlate g and z shocks.",
                   tex_label="\\eta_{gz}")

    m <= parameter(:η_λ_f, 0.7892, (1e-5, 0.999), (1e-5, 0.999), SquareRoot(), BetaAlt(0.50, 0.20), fixed=false,
                   description="η_λ_f: Moving average component in the price markup shock.",
                   tex_label="\\eta_{\\lambda_f}")

    m <= parameter(:η_λ_w, 0.4226, (1e-5, 0.999), (1e-5, 0.999), SquareRoot(), BetaAlt(0.50, 0.20), fixed=false,
                   description="η_λ_w: Moving average component in the wage markup shock.",
                   tex_label="\\eta_{\\lambda_w}")

    m <= parameter(:Iendoα, 0.0000, (0.000, 1.000), (0., 0.), Untransformed(), BetaAlt(0.50, 0.20), fixed=true,
                   description="Iendoα: Indicates whether to use the model's endogenous α in the capacity utilization adjustment of total factor productivity.",
                   tex_label="I\\{\\alpha^{model}\\}")

    m <= parameter(:Γ_gdpdef, 1.0354, (-10., 10.), (-10., -10.), Untransformed(), Normal(1.00, 2.), fixed=false,
                   tex_label="\\gamma_{gdpdef}")

    m <= parameter(:δ_gdpdef, 0.0181, (-9.1, 9.1), (-10., -10.), Untransformed(), Normal(0.00, 2.), fixed=false,
                   tex_label="\\delta_{gdpdef}")

    # steady states
    m <= SteadyStateParameter(:z_star,   NaN, tex_label="\\z_*")
    m <= SteadyStateParameter(:rstar,    NaN, tex_label="\\r_*")
    m <= SteadyStateParameter(:Rstarn,   NaN, tex_label="\\R_*_n")
    m <= SteadyStateParameter(:r_k_star, NaN, tex_label="\\r^k_*")
    m <= SteadyStateParameter(:wstar,    NaN, tex_label="\\w_*")
    m <= SteadyStateParameter(:Lstar,    NaN, tex_label="\\L_*")
    m <= SteadyStateParameter(:kstar,    NaN, description="Effective capital that households rent to firms in the steady state.", tex_label="\\k_*")
    m <= SteadyStateParameter(:kbarstar, NaN, description="Total capital owned by households in the steady state.", tex_label="\\bar{k}_*")
    m <= SteadyStateParameter(:istar,    NaN, description="Detrended steady-state investment", tex_label="\\i_*")
    m <= SteadyStateParameter(:ystar,    NaN, tex_label="\\y_*")
    m <= SteadyStateParameter(:cstar,    NaN, tex_label="\\c_*")
    m <= SteadyStateParameter(:wl_c,     NaN, tex_label="\\wl_c")
    m <= SteadyStateParameter(:nstar,    NaN, tex_label="\\n_*")
    m <= SteadyStateParameter(:vstar,    NaN, tex_label="\\v_*")
    m <= SteadyStateParameter(:ζ_spσ_ω,  NaN, tex_label="\\zeta_{sp_{\\sigma_\\omega}}")
    m <= SteadyStateParameter(:ζ_spμ_e,  NaN, tex_label="\\zeta_{sp_{\\mu_e}}")
    m <= SteadyStateParameter(:ζ_nRk,    NaN, tex_label="\\zeta_{n_R_k}")
    m <= SteadyStateParameter(:ζ_nR,     NaN, tex_label="\\zeta_{n_R}")
    m <= SteadyStateParameter(:ζ_nqk,    NaN, tex_label="\\zeta_{n_q_k}")
    m <= SteadyStateParameter(:ζ_nn,     NaN, tex_label="\\zeta_{nn}")
    m <= SteadyStateParameter(:ζ_nμ_e,   NaN, tex_label="\\zeta_{n_{\\mu_e}}")
    m <= SteadyStateParameter(:ζ_nσ_ω,   NaN, tex_label="\\zeta_{n_{\\sigma_\\omega}}")
end

"""
```
steadystate!(m::Model990)
```

Calculates the model's steady-state values. `steadystate!(m)` must be called whenever
the parameters of `m` are updated.
"""
function steadystate!(m::Model990)
    SIGWSTAR_ZERO = 0.5

    m[:z_star]   = log(1+m[:γ]) + m[:α]/(1-m[:α])*log(m[:Upsilon])
    m[:rstar]    = exp(m[:σ_c]*m[:z_star]) / m[:β]
    m[:Rstarn]   = 100*(m[:rstar]*m[:π_star] - 1)
    m[:r_k_star] = m[:spr]*m[:rstar]*m[:Upsilon] - (1-m[:δ])
    m[:wstar]    = (m[:α]^m[:α] * (1-m[:α])^(1-m[:α]) * m[:r_k_star]^(-m[:α]) / m[:Φ])^(1/(1-m[:α]))
    m[:Lstar]    = 1.
    m[:kstar]    = (m[:α]/(1-m[:α])) * m[:wstar] * m[:Lstar] / m[:r_k_star]
    m[:kbarstar] = m[:kstar] * (1+m[:γ]) * m[:Upsilon]^(1 / (1-m[:α]))
    m[:istar]    = m[:kbarstar] * (1-((1-m[:δ])/((1+m[:γ]) * m[:Upsilon]^(1/(1-m[:α])))))
    m[:ystar]    = (m[:kstar]^m[:α]) * (m[:Lstar]^(1-m[:α])) / m[:Φ]
    m[:cstar]    = (1-m[:g_star])*m[:ystar] - m[:istar]
    m[:wl_c]     = (m[:wstar]*m[:Lstar])/(m[:cstar]*m[:λ_w])

    # FINANCIAL FRICTIONS ADDITIONS
    # solve for σ_ω_star and zω_star
    zω_star = quantile(Normal(), m[:Fω].scaledvalue)
    σ_ω_star = SIGWSTAR_ZERO
    try
        σ_ω_star = fzero(sigma -> ζ_spb_fn(zω_star, sigma, m[:spr]) - m[:ζ_spb], 0.5)
    catch ex
        σ_ω_star = SIGWSTAR_ZERO
        if !isa(ex, ConvergenceFailed)
            rethrow(ex)
        else
            σ_ω_star = SIGWSTAR_ZERO
        end
    end

    # evaluate ωbarstar
    ωbarstar    = ω_fn(zω_star, σ_ω_star)

    # evaluate all BGG function elasticities
    Gstar       = G_fn(zω_star, σ_ω_star)
    Γstar       = Γ_fn(zω_star, σ_ω_star)
    dGdω_star   = dG_dω_fn(zω_star, σ_ω_star)
    d2Gdω2star  = d2G_dω2_fn(zω_star, σ_ω_star)
    dΓdω_star   = dΓ_dω_fn(zω_star)
    d2Γdω2star  = d2Γ_dω2_fn(zω_star, σ_ω_star)
    dGdσstar    = dG_dσ_fn(zω_star, σ_ω_star)
    d2Gdωdσstar = d2G_dωdσ_fn(zω_star, σ_ω_star)
    dΓdσstar    = dΓ_dσ_fn(zω_star, σ_ω_star)
    d2Γdωdσstar = d2Γ_dωdσ_fn(zω_star, σ_ω_star)

    # evaluate μ, nk, and Rhostar
    μ_estar     = μ_fn(zω_star, σ_ω_star, m[:spr])
    nkstar      = nk_fn(zω_star, σ_ω_star, m[:spr])
    Rhostar     = 1/nkstar - 1

    # evaluate wekstar and vkstar
    if subspec(m) in ["ss2", "ss5"]
        wekstar     = (1-m[:γ_star]/m[:β])*nkstar - m[:γ_star]/m[:β]*(m[:spr]*(1-μ_estar*Gstar) - 1)
        vkstar      = (nkstar-wekstar)/m[:γ_star]
    else
        betabar     = exp( (m[:σ_c] -1) * m[:z_star]) / m[:β]
        wekstar     = (1-(m[:γ_star]*betabar))*nkstar - m[:γ_star]*betabar*(m[:spr]*(1-μ_estar*Gstar) - 1)
        vkstar      = (nkstar-wekstar)/m[:γ_star]
    end

    # evaluate nstar and vstar
    if subspec(m) in ["ss2", "ss5"]
        m[:nstar]   = nkstar*m[:kstar]
        m[:vstar]   = vkstar*m[:kstar]
    else
        m[:nstar]   = nkstar*m[:kbarstar]
        m[:vstar]   = vkstar*m[:kbarstar]
    end

    # a couple of combinations
    ΓμG         = Γstar - μ_estar*Gstar
    ΓμGprime    = dΓdω_star - μ_estar*dGdω_star

    # elasticities wrt ωbar
    ζ_bw        = ζ_bω_fn(zω_star, σ_ω_star, m[:spr])
    ζ_zw        = ζ_zω_fn(zω_star, σ_ω_star, m[:spr])
    ζ_bw_zw     = ζ_bw/ζ_zw

    # elasticities wrt σ_ω
    ζ_bσ_ω      = σ_ω_star * (((1 - μ_estar*dGdσstar/dΓdσstar) /
        (1 - μ_estar*dGdω_star/dΓdω_star) - 1)*dΓdσstar*m[:spr] + μ_estar*nkstar*
            (dGdω_star*d2Γdωdσstar - dΓdω_star*d2Gdωdσstar)/ΓμGprime^2) /
                ((1 - Γstar)*m[:spr] + dΓdω_star/ΓμGprime*(1-nkstar))
    ζ_zσ_ω      = σ_ω_star * (dΓdσstar - μ_estar*dGdσstar) / ΓμG
    m[:ζ_spσ_ω] = (ζ_bw_zw*ζ_zσ_ω - ζ_bσ_ω) / (1-ζ_bw_zw)

    # elasticities wrt μ_e
    if subspec(m) in ["ss2", "ss5"]
        ζ_bμ_e  = μ_estar * (nkstar*dΓdω_star*dGdω_star/ΓμGprime+dΓdω_star*Gstar*m[:spr]) /
            ((1-Γstar)*ΓμGprime*m[:spr] + dΓdω_star*(1-nkstar))
    else
        ζ_bμ_e  = -μ_estar * (nkstar*dΓdω_star*dGdω_star/ΓμGprime+dΓdω_star*Gstar*m[:spr]) /
            ((1-Γstar)*ΓμGprime*m[:spr] + dΓdω_star*(1-nkstar))
    end
    ζ_zμ_e      = -μ_estar*Gstar/ΓμG
    m[:ζ_spμ_e] = (ζ_bw_zw*ζ_zμ_e - ζ_bμ_e) / (1-ζ_bw_zw)

    # some ratios/elasticities
    Rkstar     = m[:spr]*m[:π_star]*m[:rstar] # (r_k_star+1-δ)/Upsilon*π_star
    ζ_gw        = dGdω_star/Gstar*ωbarstar
    ζ_Gσ_ω     = dGdσstar/Gstar*σ_ω_star

    # elasticities for the net worth evolution
    m[:ζ_nRk]   = m[:γ_star]*Rkstar/m[:π_star]/exp(m[:z_star])*(1+Rhostar)*(1 - μ_estar*Gstar*(1 - ζ_gw/ζ_zw))
    if subspec(m) in ["ss2", "ss5"]
        m[:ζ_nR]    = m[:γ_star]/m[:β]*(1+Rhostar)*(1 - nkstar + μ_estar*Gstar*m[:spr]*ζ_gw/ζ_zw)
        m[:ζ_nqk]   = m[:γ_star]*Rkstar/m[:π_star]/exp(m[:z_star])*(1+Rhostar)*(1 - μ_estar*Gstar*(1+ζ_gw/ζ_zw/Rhostar)) - m[:γ_star]/m[:β]*(1+Rhostar)
        m[:ζ_nn]    = m[:γ_star]/m[:β] + m[:γ_star]*Rkstar/m[:π_star]/exp(m[:z_star])*(1+Rhostar)*μ_estar*Gstar*ζ_gw/ζ_zw/Rhostar
    else
        m[:ζ_nR]    = m[:γ_star]*betabar*(1+Rhostar)*(1 - nkstar + μ_estar*Gstar*m[:spr]*ζ_gw/ζ_zw)
        m[:ζ_nqk]   = m[:γ_star]*Rkstar/m[:π_star]/exp(m[:z_star])*(1+Rhostar)*(1 - μ_estar*Gstar*(1+ζ_gw/ζ_zw/Rhostar)) - m[:γ_star]*betabar*(1+Rhostar)
        m[:ζ_nn]    = m[:γ_star]*betabar + m[:γ_star]*Rkstar/m[:π_star]/exp(m[:z_star])*(1+Rhostar)*μ_estar*Gstar*ζ_gw/ζ_zw/Rhostar
    end
    m[:ζ_nμ_e]  = m[:γ_star]*Rkstar/m[:π_star]/exp(m[:z_star])*(1+Rhostar)*μ_estar*Gstar*(1 - ζ_gw*ζ_zμ_e/ζ_zw)
    m[:ζ_nσ_ω]  = m[:γ_star]*Rkstar/m[:π_star]/exp(m[:z_star])*(1+Rhostar)*μ_estar*Gstar*(ζ_Gσ_ω-ζ_gw/ζ_zw*ζ_zσ_ω)

    return m
end

function model_settings!(m::Model990)
    default_settings!(m)

    # Data
    m <= Setting(:data_id, 2, "Dataset identifier")
    m <= Setting(:cond_full_names, [:obs_gdp, :obs_corepce, :obs_spread, :obs_nominalrate, :obs_longrate],
        "Observables used in conditional forecasts")
    m <= Setting(:cond_semi_names, [:obs_spread, :obs_nominalrate, :obs_longrate],
        "Observables used in semiconditional forecasts")

    # Forecast
    m <= Setting(:shockdec_startdate, Nullable(quartertodate("2007-Q1")))
end

"""
```
shock_groupings(m::Model990)
```

Returns a `Vector{ShockGroup}`, which must be passed in to
`plot_shock_decomposition`. See `?ShockGroup` for details.
"""
function shock_groupings(m::Model990)
    gov = ShockGroup("g", [:g_sh], RGB(0.70, 0.13, 0.13)) # firebrick
    bet = ShockGroup("b", [:b_sh], RGB(0.3, 0.3, 1.0))
    fin = ShockGroup("FF", [:γ_sh, :μ_e_sh, :σ_ω_sh], RGB(0.29, 0.0, 0.51)) # indigo
    tfp = ShockGroup("z", [:z_sh], RGB(1.0, 0.55, 0.0)) # darkorange
    pmu = ShockGroup("p-mkp", [:λ_f_sh], RGB(0.60, 0.80, 0.20)) # yellowgreen
    wmu = ShockGroup("w-mkp", [:λ_w_sh], RGB(0.0, 0.5, 0.5)) # teal
    pol = ShockGroup("pol", vcat([:rm_sh], [Symbol("rm_shl$i") for i = 1:n_anticipated_shocks(m)]),
                     RGB(1.0, 0.84, 0.0)) # gold
    pis = ShockGroup("pi-LR", [:π_star_sh], RGB(1.0, 0.75, 0.793)) # pink
    mei = ShockGroup("mu", [:μ_sh], :cyan)
    mea = ShockGroup("me", [:lr_sh, :tfp_sh, :gdpdef_sh, :corepce_sh], RGB(0.0, 0.8, 0.0))
    zpe = ShockGroup("zp", [:zp_sh], RGB(0.0, 0.3, 0.0))
    det = ShockGroup("dt", [:dettrend], :gray40)

    return [gov, bet, fin, tfp, pmu, wmu, pol, pis, mei, mea, zpe, det]
end<|MERGE_RESOLUTION|>--- conflicted
+++ resolved
@@ -415,65 +415,6 @@
                    tex_label="\\rho_{pce}")
 
     # exogenous processes - standard deviation
-<<<<<<< HEAD
-    m <= parameter(:σ_g, 2.5230, (1e-8, 5.), (1e-8, 5.), DSGE.Exponential(), DSGE.RootInverseGamma(2, 0.10), fixed=false,
-                   description="σ_g: The standard deviation of the government spending process.",
-                   tex_label="\\sigma_{g}")
-
-    m <= parameter(:σ_b, 0.0292, (1e-8, 5.), (1e-8, 5.), DSGE.Exponential(), DSGE.RootInverseGamma(2, 0.10), fixed=false,
-                   description="σ_b: The standard deviation of the intertemporal preference shifter process.",
-                   tex_label="\\sigma_{b}")
-
-    m <= parameter(:σ_μ, 0.4559, (1e-8, 5.), (1e-8, 5.), DSGE.Exponential(), DSGE.RootInverseGamma(2, 0.10), fixed=false,
-                   description="σ_μ: The standard deviation of the exogenous marginal efficiency of investment shock process.",
-                   tex_label="\\sigma_{\\mu}")
-
-    m <= parameter(:σ_z, 0.6742, (1e-8, 5.), (1e-8, 5.), DSGE.Exponential(), DSGE.RootInverseGamma(2, 0.10), fixed=false,
-                   description="σ_z: The standard deviation of the process describing the stationary component of productivity.",
-                   tex_label="\\sigma_{z}")
-
-    m <= parameter(:σ_λ_f, 0.1314, (1e-8, 5.), (1e-8, 5.), DSGE.Exponential(), DSGE.RootInverseGamma(2, 0.10), fixed=false,
-                   description="σ_λ_f: The mean of the process that generates the price elasticity of the composite good. Specifically, the elasticity is (1+λ_{f,t})/(λ_{f_t}).",
-                   tex_label="\\sigma_{\\lambda_f}")
-
-    m <= parameter(:σ_λ_w, 0.3864, (1e-8, 5.), (1e-8, 5.), DSGE.Exponential(), DSGE.RootInverseGamma(2, 0.10), fixed=false,
-                   tex_label="\\sigma_{\\lambda_w}")
-
-    m <= parameter(:σ_r_m, 0.2380, (1e-8, 5.), (1e-8, 5.), DSGE.Exponential(), DSGE.RootInverseGamma(2, 0.10), fixed=false,
-                   description="σ_r_m: The standard deviation of the monetary policy shock.",
-                   tex_label="\\sigma_{r^m}")
-
-    m <= parameter(:σ_σ_ω, 0.0428, (1e-7,100.), (1e-5, 0.), DSGE.Exponential(), DSGE.RootInverseGamma(4, 0.05), fixed=false,
-                   description="σ_σ_ω: The standard deviation of entrepreneurs' capital productivity follows an exogenous process with standard deviation σ_σ_ω.",
-                   tex_label="\\sigma_{\\sigma_\\omega}")
-
-    m <= parameter(:σ_μ_e, 0.0000, (1e-7,100.), (1e-5, 0.), DSGE.Exponential(), DSGE.RootInverseGamma(4, 0.05), fixed=true,
-                   description="σ_μ_e: Exogenous bankrupcy costs follow an exogenous process with standard deviation σ_μ_e.",
-                   tex_label="\\sigma_{\\mu_e}")
-
-    m <= parameter(:σ_γ, 0.0000, (1e-7,100.), (1e-5, 0.), DSGE.Exponential(), DSGE.RootInverseGamma(4, 0.01), fixed=true,
-                   description="σ_γ: The fraction of entrepreneurs surviving period t follows an exogenous process with standard deviation σ_γ.",
-                   tex_label="\\sigma_{\\gamma}")
-
-    m <= parameter(:σ_π_star, 0.0269, (1e-8, 5.), (1e-8, 5.), DSGE.Exponential(), DSGE.RootInverseGamma(6, 0.03), fixed=false,
-                   description="σ_π_star: The standard deviation of the inflation target.",
-                   tex_label="\\sigma_{\\pi_*}")
-
-    m <= parameter(:σ_lr, 0.1766, (1e-8,10.), (1e-8, 5.), DSGE.Exponential(), DSGE.RootInverseGamma(2, 0.75), fixed=false,
-                   tex_label="\\sigma_{10y}")
-
-    m <= parameter(:σ_z_p, 0.1662, (1e-8, 5.), (1e-8, 5.), DSGE.Exponential(), DSGE.RootInverseGamma(2, 0.10), fixed=false,
-                   description="σ_z_p: The standard deviation of the shock to the permanent component of productivity.",
-                   tex_label="\\sigma_{z^p}")
-
-    m <= parameter(:σ_tfp, 0.9391, (1e-8, 5.), (1e-8, 5.), DSGE.Exponential(), DSGE.RootInverseGamma(2, 0.10), fixed=false,
-                   tex_label="\\sigma_{tfp}")
-
-    m <= parameter(:σ_gdpdef, 0.1575, (1e-8, 5.), (1e-8, 5.), DSGE.Exponential(), DSGE.RootInverseGamma(2, 0.10), fixed=false,
-                   tex_label="\\sigma_{gdpdef}")
-
-    m <= parameter(:σ_corepce, 0.0999, (1e-8, 5.),(1e-8, 5.), DSGE.Exponential(),DSGE.RootInverseGamma(2, 0.10),
-=======
     m <= parameter(:σ_g, 2.5230, (1e-8, 5.), (1e-8, 5.), Exponential(), RootInverseGamma(2., 0.10), fixed=false,
                    description="σ_g: The standard deviation of the government spending process.",
                    tex_label="\\sigma_{g}")
@@ -531,26 +472,17 @@
                    tex_label="\\sigma_{gdpdef}")
 
     m <= parameter(:σ_corepce, 0.0999, (1e-8, 5.),(1e-8, 5.), Exponential(),RootInverseGamma(2., 0.10),
->>>>>>> e855931a
                    fixed=false,
                    tex_label="\\sigma_{pce}")
 
     # standard deviations of the anticipated policy shocks
     for i = 1:n_anticipated_shocks_padding(m)
         if i < 13
-<<<<<<< HEAD
-            m <= parameter(Symbol("σ_r_m$i"), .2, (1e-7, 100.), (1e-5, 0.), DSGE.Exponential(), DSGE.RootInverseGamma(4, .2), fixed=false,
-                           description="σ_r_m$i: Standard deviation of the $i-period-ahead anticipated policy shock.",
-                           tex_label=@sprintf("\\sigma_{ant%d}",i))
-        else
-            m <= parameter(Symbol("σ_r_m$i"), .0, (1e-7, 100.), (1e-5, 0.), DSGE.Exponential(), DSGE.RootInverseGamma(4, .2), fixed=true,
-=======
             m <= parameter(Symbol("σ_r_m$i"), .2, (1e-7, 100.), (1e-5, 0.), Exponential(), RootInverseGamma(4., .2), fixed=false,
                            description="σ_r_m$i: Standard deviation of the $i-period-ahead anticipated policy shock.",
                            tex_label=@sprintf("\\sigma_{ant%d}",i))
         else
             m <= parameter(Symbol("σ_r_m$i"), .0, (1e-7, 100.), (1e-5, 0.), Exponential(), RootInverseGamma(4., .2), fixed=true,
->>>>>>> e855931a
                            description="σ_r_m$i: Standard deviation of the $i-period-ahead anticipated policy shock.",
                            tex_label=@sprintf("\\sigma_{ant%d}",i))
         end
