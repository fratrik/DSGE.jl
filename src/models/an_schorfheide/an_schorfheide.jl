"""
```
AnSchorfheide{T} <: AbstractModel{T}
```

The `AnSchorfheide` type defines the structure of the simple New Keynesian DSGE
model described in 'Bayesian Estimation of DSGE Models' by Sungbae An and Frank
Schorfheide.

### Fields

#### Parameters and Steady-States
* `parameters::Vector{AbstractParameter}`: Vector of all time-invariant model
  parameters.

* `steady_state::Vector{AbstractParameter}`: Model steady-state values, computed
  as a function of elements of `parameters`.

* `keys::OrderedDict{Symbol,Int}`: Maps human-readable names for all model
  parameters and steady-states to their indices in `parameters` and
  `steady_state`.

#### Inputs to Measurement and Equilibrium Condition Equations

The following fields are dictionaries that map human-readable names to row and
column indices in the matrix representations of of the measurement equation and
equilibrium conditions.

* `endogenous_states::OrderedDict{Symbol,Int}`: Maps each state to a column in
  the measurement and equilibrium condition matrices.

* `exogenous_shocks::OrderedDict{Symbol,Int}`: Maps each shock to a column in
  the measurement and equilibrium condition matrices.

* `expected_shocks::OrderedDict{Symbol,Int}`: Maps each expected shock to a
  column in the measurement and equilibrium condition matrices.

* `equilibrium_conditions::OrderedDict{Symbol,Int}`: Maps each equlibrium
  condition to a row in the model's equilibrium condition matrices.

* `endogenous_states_augmented::OrderedDict{Symbol,Int}`: Maps lagged states to
  their columns in the measurement and equilibrium condition equations. These
  are added after `gensys` solves the model.

* `observables::OrderedDict{Symbol,Int}`: Maps each observable to a row in the
  model's measurement equation matrices.

* `pseudo_observables::OrderedDict{Symbol,Int}`: Maps each pseudo-observable to
  a row in the model's pseudo-measurement equation matrices.

#### Model Specifications and Settings

* `spec::String`: The model specification identifier, \"an_schorfheide\", cached
  here for filepath computation.

* `subspec::String`: The model subspecification number, indicating that some
  parameters from the original model spec (\"ss0\") are initialized
  differently. Cached here for filepath computation.

* `settings::Dict{Symbol,Setting}`: Settings/flags that affect computation
  without changing the economic or mathematical setup of the model.

* `test_settings::Dict{Symbol,Setting}`: Settings/flags for testing mode

#### Other Fields

* `rng::MersenneTwister`: Random number generator. Can be is seeded to ensure
  reproducibility in algorithms that involve randomness (such as
  Metropolis-Hastings).

* `testing::Bool`: Indicates whether the model is in testing mode. If `true`,
  settings from `m.test_settings` are used in place of those in `m.settings`.

* `observable_mappings::OrderedDict{Symbol,Observable}`: A dictionary that
  stores data sources, series mnemonics, and transformations to/from model units.
  DSGE.jl will fetch data from the Federal Reserve Bank of
  St. Louis's FRED database; all other data must be downloaded by the
  user. See `load_data` and `Observable` for further details.

* `pseudo_observable_mappings::OrderedDict{Symbol,PseudoObservable}`: A
  dictionary that stores names and transformations to/from model units. See
  `PseudoObservable` for further details.
"""
type AnSchorfheide{T} <: AbstractModel{T}
    parameters::ParameterVector{T}                         # vector of all time-invariant model parameters
    steady_state::ParameterVector{T}                       # model steady-state values
    keys::OrderedDict{Symbol,Int}                          # human-readable names for all the model
                                                           # parameters and steady-states

    endogenous_states::OrderedDict{Symbol,Int}             # these fields used to create matrices in the
    exogenous_shocks::OrderedDict{Symbol,Int}              # measurement and equilibrium condition equations.
    expected_shocks::OrderedDict{Symbol,Int}               #
    equilibrium_conditions::OrderedDict{Symbol,Int}        #
    endogenous_states_augmented::OrderedDict{Symbol,Int}   #
    observables::OrderedDict{Symbol,Int}                   #
    pseudo_observables::OrderedDict{Symbol,Int}            #

    spec::String                                           # Model specification number (eg "m990")
    subspec::String                                        # Model subspecification (eg "ss0")
    settings::Dict{Symbol,Setting}                         # Settings/flags for computation
    test_settings::Dict{Symbol,Setting}                    # Settings/flags for testing mode
    rng::MersenneTwister                                   # Random number generator
    testing::Bool                                          # Whether we are in testing mode or not

    observable_mappings::OrderedDict{Symbol, Observable}
    pseudo_observable_mappings::OrderedDict{Symbol, PseudoObservable}
end

description(m::AnSchorfheide) = "Julia implementation of model defined in 'Bayesian Estimation of DSGE Models' by Sungbae An and Frank Schorfheide: AnSchorfheide, $(m.subspec)"

"""
`init_model_indices!(m::AnSchorfheide)`

Arguments:
`m:: AnSchorfheide`: a model object

Description:
Initializes indices for all of `m`'s states, shocks, and equilibrium conditions.
"""
function init_model_indices!(m::AnSchorfheide)
    # Endogenous states
    endogenous_states = collect([
        :y_t, :π_t, :R_t, :y_t1, :g_t, :z_t, :Ey_t1, :Eπ_t1])

    # Exogenous shocks
    exogenous_shocks = collect([
        :z_sh, :g_sh, :rm_sh])

    # Expectations shocks
    expected_shocks = collect([
        :Ey_sh, :Eπ_sh])

    # Equilibrium conditions
    equilibrium_conditions = collect([
        :eq_euler, :eq_phillips, :eq_mp, :eq_y_t1, :eq_g, :eq_z, :eq_Ey, :eq_Eπ])

    # Additional states added after solving model
    # Lagged states and observables measurement error
    endogenous_states_augmented = []

    # Observables
    observables = keys(m.observable_mappings)

    # Pseudo-observables
    pseudo_observables = keys(m.pseudo_observable_mappings)

    for (i,k) in enumerate(endogenous_states);           m.endogenous_states[k]           = i end
    for (i,k) in enumerate(exogenous_shocks);            m.exogenous_shocks[k]            = i end
    for (i,k) in enumerate(expected_shocks);             m.expected_shocks[k]             = i end
    for (i,k) in enumerate(equilibrium_conditions);      m.equilibrium_conditions[k]      = i end
    for (i,k) in enumerate(endogenous_states);           m.endogenous_states[k]           = i end
    for (i,k) in enumerate(endogenous_states_augmented); m.endogenous_states_augmented[k] = i+length(endogenous_states) end
    for (i,k) in enumerate(observables);                 m.observables[k]                 = i end
    for (i,k) in enumerate(pseudo_observables);          m.pseudo_observables[k]          = i end
end


function AnSchorfheide(subspec::String="ss0";
                       custom_settings::Dict{Symbol, Setting} = Dict{Symbol, Setting}(),
                       testing = false)

    # Model-specific specifications
    spec               = split(basename(@__FILE__),'.')[1]
    subspec            = subspec
    settings           = Dict{Symbol,Setting}()
    test_settings      = Dict{Symbol,Setting}()
    rng                = MersenneTwister(0)

    # initialize empty model
    m = AnSchorfheide{Float64}(
            # model parameters and steady state values
            Vector{AbstractParameter{Float64}}(), Vector{Float64}(), OrderedDict{Symbol,Int}(),

            # model indices
            OrderedDict{Symbol,Int}(), OrderedDict{Symbol,Int}(), OrderedDict{Symbol,Int}(), OrderedDict{Symbol,Int}(), OrderedDict{Symbol,Int}(), OrderedDict{Symbol,Int}(), OrderedDict{Symbol,Int}(),

            spec,
            subspec,
            settings,
            test_settings,
            rng,
            testing,
            OrderedDict{Symbol,Observable}(),
            OrderedDict{Symbol,PseudoObservable}())

    # Set settings
    model_settings!(m)
    default_test_settings!(m)
    for custom_setting in values(custom_settings)
        m <= custom_setting
    end

    # Set observable and pseudo-observable transformations
    init_observable_mappings!(m)
    init_pseudo_observable_mappings!(m)

    # Initialize parameters
    init_parameters!(m)

    init_model_indices!(m)
    init_subspec!(m)
    steadystate!(m)

    return m
end

"""
```
init_parameters!(m::AnSchorfheide)
```

Initializes the model's parameters, as well as empty values for the steady-state
parameters (in preparation for `steadystate!(m)` being called to initialize
those).
"""
function init_parameters!(m::AnSchorfheide)
    # Initialize parameters
    m <= parameter(:τ, 1.9937, (1e-20, 1e5), (1e-20, 1e5), Exponential(), GammaAlt(2., 0.5), fixed=false,
                   description="τ: The inverse of the intemporal elasticity of substitution.",
                   tex_label="\\tau")

    m <= parameter(:κ, 0.7306, (1e-20, 1e1), (1e-20, 1e1), SquareRoot(), Uniform(0,1), fixed=false,
                   description="κ: Composite parameter in New Keynesian Phillips Curve.",
                   tex_label="\\kappa")

    m <= parameter(:ψ_1, 1.1434, (1 + 1e-20, 1e5), (1+1e-20, 1e5), Exponential(), GammaAlt(1.5, 0.25), fixed=false,
                   description="ψ_1: The weight on inflation in the monetary policy rule.",
                   tex_label="\\psi_1")
    m <= parameter(:ψ_2, 0.4536, (1e-20, 1e5), (1e-20, 1e5), Exponential(), GammaAlt(0.5, 0.25), fixed=false,
                   description="ψ_2: The weight on the output gap in the monetary policy rule.",
                   tex_label="\\psi_2")

    m <= parameter(:rA, 0.0313, (1e-20, 1e5), (1e-20, 1e5), Exponential(), GammaAlt(0.5, 0.5), fixed=false,
                   description="rA: β (discount factor) = 1/(1+ rA/400).",
                   tex_label="rA")

    m <= parameter(:π_star, 8.1508, (1e-20, 1e5), (1e-20, 1e5), Exponential(), GammaAlt(7., 2.), fixed=false,
                   description="π_star: Target inflation rate.",
                   tex_label="\\pi^*")

    m <= parameter(:γ_Q, 1.5, (1e-20, 1e5), (1e-20, 1e5), Exponential(), Normal(0.40, 0.20), fixed=false,

                   description="γ_Q: Steady state growth rate of technology.",
                   tex_label="\\gamma_Q")

    m <= parameter(:ρ_R, 0.3847, (1e-20, 1-1e-7), (1e-20, 1-1e-7), SquareRoot(), Uniform(0,1), fixed=false,
                   description="ρ_R: AR(1) coefficient on interest rate.",
                   tex_label="\\rho_R")

    m <= parameter(:ρ_g, 0.3777, (1e-20, 1-1e-7), (1e-20, 1-1e-7), SquareRoot(), Uniform(0,1), fixed=false,
                   description="ρ_g: AR(1) coefficient on g_t = 1/(1 - ζ_t), where ζ_t is government spending as a fraction of output.",
                   tex_label="\\rho_g")

    m <= parameter(:ρ_z, 0.9579, (1e-20, 1-1e-7), (1e-20, 1-1e-7), SquareRoot(), Uniform(0,1), fixed=false,
                   description="ρ_z: AR(1) coefficient on shocks to the technology growth rate.",
                   tex_label="\\rho_z")

<<<<<<< HEAD
    m <= parameter(:σ_R, 0.4900, (1e-20, 1e5), (1e-20, 1e5), DSGE.Exponential(), RootInverseGamma(4, .4), fixed=false,
                   description="σ_R: Standard deviation of shocks to the nominal interest rate.",
                   tex_label="\\sigma_R")

    m <= parameter(:σ_g, 1.4594, (1e-20, 1e5), (1e-20, 1e5), DSGE.Exponential(), RootInverseGamma(4, 1.), fixed=false,
                   description="σ_g: Standard deviation of shocks to the government spending process.",
                   tex_label="\\sigma_g")

    m <= parameter(:σ_z, 0.9247, (1e-20, 1e5), (1e-20, 1e5), DSGE.Exponential(), RootInverseGamma(4, 0.5), fixed=false,
=======
    m <= parameter(:σ_R, 0.4900, (1e-20, 1e5), (1e-20, 1e5), Exponential(), RootInverseGamma(4, .4), fixed=false,
                   description="σ_R: Standard deviation of shocks to the nominal interest rate.",
                   tex_label="\\sigma_R")

    m <= parameter(:σ_g, 1.4594, (1e-20, 1e5), (1e-20, 1e5), Exponential(), RootInverseGamma(4, 1.), fixed=false,
                   description="σ_g: Standard deviation of shocks to the government spending process.",
                   tex_label="\\sigma_g")

    m <= parameter(:σ_z, 0.9247, (1e-20, 1e5), (1e-20, 1e5), Exponential(), RootInverseGamma(4, 0.5), fixed=false,
>>>>>>> e855931a
                   description="σ_z: Standard deviation of shocks to the technology growth rate process.",
                   tex_label="\\sigma_z")

    m <= parameter(:e_y, 0.20*0.579923, fixed=true,
                   description="e_y: Measurement error on GDP growth.",
                   tex_label="e_y")

    m <= parameter(:e_π, 0.20*1.470832, fixed=true,
                   description="e_π: Measurement error on inflation.",
                   tex_label="e_\\pi")

    m <= parameter(:e_R, 0.20*2.237937, fixed=true,
                   description="e_R: Measurement error on the interest rate.",
                   tex_label="e_R")
end

"""
```
steadystate!(m::AnSchorfheide)
```

Calculates the model's steady-state values. `steadystate!(m)` must be called whenever
the parameters of `m` are updated.
"""
function steadystate!(m::AnSchorfheide)
    return m
end

function model_settings!(m::AnSchorfheide)
    default_settings!(m)

    # Data
    m <= Setting(:data_id, 0, "Dataset identifier")
    m <= Setting(:cond_full_names, [:obs_gdp, :obs_nominalrate],
        "Observables used in conditional forecasts")
    m <= Setting(:cond_semi_names, [:obs_nominalrate],
        "Observables used in semiconditional forecasts")

    # Metropolis-Hastings
    m <= Setting(:mh_cc, 0.27,
                 "Jump size for Metropolis-Hastings (after initialization)")

    # Forecast
    m <= Setting(:use_population_forecast, true,
                 "Whether to use population forecasts as data")
    m <= Setting(:forecast_zlb_value, 0.13,
        "Value of the zero lower bound in forecast periods, if we choose to enforce it")
end

function shock_groupings(m::AnSchorfheide)
    gov = ShockGroup("g", [:g_sh], RGB(0.70, 0.13, 0.13)) # firebrick
    tfp = ShockGroup("z", [:z_sh], RGB(1.0, 0.55, 0.0)) # darkorange
    pol = ShockGroup("pol", vcat([:rm_sh], [Symbol("rm_shl$i") for i = 1:n_anticipated_shocks(m)]),
                     RGB(1.0, 0.84, 0.0)) # gold
    det = ShockGroup("dt", [:dettrend], :gray40)

    return [gov, tfp, pol, det]
end<|MERGE_RESOLUTION|>--- conflicted
+++ resolved
@@ -255,17 +255,6 @@
                    description="ρ_z: AR(1) coefficient on shocks to the technology growth rate.",
                    tex_label="\\rho_z")
 
-<<<<<<< HEAD
-    m <= parameter(:σ_R, 0.4900, (1e-20, 1e5), (1e-20, 1e5), DSGE.Exponential(), RootInverseGamma(4, .4), fixed=false,
-                   description="σ_R: Standard deviation of shocks to the nominal interest rate.",
-                   tex_label="\\sigma_R")
-
-    m <= parameter(:σ_g, 1.4594, (1e-20, 1e5), (1e-20, 1e5), DSGE.Exponential(), RootInverseGamma(4, 1.), fixed=false,
-                   description="σ_g: Standard deviation of shocks to the government spending process.",
-                   tex_label="\\sigma_g")
-
-    m <= parameter(:σ_z, 0.9247, (1e-20, 1e5), (1e-20, 1e5), DSGE.Exponential(), RootInverseGamma(4, 0.5), fixed=false,
-=======
     m <= parameter(:σ_R, 0.4900, (1e-20, 1e5), (1e-20, 1e5), Exponential(), RootInverseGamma(4, .4), fixed=false,
                    description="σ_R: Standard deviation of shocks to the nominal interest rate.",
                    tex_label="\\sigma_R")
@@ -275,7 +264,6 @@
                    tex_label="\\sigma_g")
 
     m <= parameter(:σ_z, 0.9247, (1e-20, 1e5), (1e-20, 1e5), Exponential(), RootInverseGamma(4, 0.5), fixed=false,
->>>>>>> e855931a
                    description="σ_z: Standard deviation of shocks to the technology growth rate process.",
                    tex_label="\\sigma_z")
 
