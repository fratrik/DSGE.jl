module DSGE
    using ModelConstructors, SMC
    using Dates, Test, BenchmarkTools
    using Distributed, Distributions, FileIO, FredData, HDF5, JLD2, LinearAlgebra
    using Missings, Nullables, Optim, Printf, Random, RecipesBase, SparseArrays, SpecialFunctions
    using StateSpaceRoutines, StatsPlots
    using CSV, DataFrames, DataStructures, OrderedCollections
    using DataStructures: SortedDict, insert!, ForwardOrdering
    using Roots: fzero, ConvergenceFailed
    using StatsBase: sample, Weights
    using StatsFuns: chisqinvcdf
    using Statistics: std

    import Calculus
    import Base.isempty, Base.<, Base.min, Base.max
    import LinearAlgebra: rank
    import Optim: optimize, SecondOrderOptimizer, MultivariateOptimizationResults
    import StateSpaceRoutines: KalmanFilter, augment_states_with_shocks, solve_discrete_lyapunov
    import ModelConstructors
    import ModelConstructors: posterior!, posterior, <=, n_states,
                              n_states, n_states_augmented, n_shocks_exogenous,
                              n_shocks_expectational, n_observables, n_pseudo_observables,
                              n_equilibrium_conditions, n_parameters, n_parameters_steady_state,
                              n_parameters_free, SteadyStateParameterGrid
    import SMC: get_vals
    import Calculus, Missings, Nullables
    import StateSpaceRoutines: KalmanFilter
    import SparseArrays: sparse, spdiagm, spzeros

    export
        # defaults.jl
        default_settings!, default_test_settings!,

        # abstractdsgemodel.jl
        AbstractDSGEModel, AbstractRepModel, description,
        n_anticipated_shocks, n_anticipated_shocks_padding,
        date_presample_start, date_mainsample_start, date_zlb_start,
        date_presample_end, date_prezlb_end, date_mainsample_end, date_conditional_end,
        index_presample_start, index_mainsample_start, index_zlb_start, index_forecast_start,
        index_shockdec_start,
        n_presample_periods, n_prezlb_periods, n_zlb_periods, n_mainsample_periods,
        n_conditional_periods,
        inds_presample_periods, inds_prezlb_periods, inds_zlb_periods, inds_mainsample_periods,
        n_states, n_states_augmented, n_shocks_exogenous, n_shocks_expectational,
        n_equilibrium_conditions, n_observables, n_parameters, n_parameters_steady_state,
        n_parameters_free, n_pseudo_observables, get_dict, get_key,
        inds_states_no_ant, inds_shocks_no_ant, inds_obs_no_ant,
        spec, subspec, saveroot, dataroot,
        data_vintage, data_id, cond_vintage, cond_id, cond_full_names, cond_semi_names,
        use_population_forecast,
        use_parallel_workers,
        reoptimize, calculate_hessian, hessian_path, n_hessian_test_params,
        n_mh_blocks, n_mh_simulations, n_mh_burn, mh_thin,
        date_forecast_start, date_forecast_end,
        forecast_block_size, forecast_start_block,
        forecast_input_file_overrides, forecast_uncertainty_override,
        forecast_smoother, forecast_horizons,
        forecast_zlb_value, forecast_tdist_shocks, forecast_tdist_df_val,
        shockdec_startdate, date_shockdec_end,
        n_shockdec_periods, impulse_response_horizons,
        load_parameters_from_file, specify_mode!, specify_hessian!,
        logpath, workpath, rawpath, tablespath, figurespath, inpath,
        transform_to_model_space!, transform_to_real_line!,
        ShockGroup, alternative_policy,

        # statespace.jl
        Transition, Measurement, PseudoMeasurement, System, compute_system,

        # benchmark/
        print_all_benchmarks, construct_trial_group, write_ref_trial, write_ref_trial_group,

        # data/
        load_data, load_data_levels, load_cond_data_levels, load_fred_data,
        transform_data, save_data, get_data_filename,
        df_to_matrix, hpfilter, difflog, quartertodate, percapita, nominal_to_real,
        oneqtrpctchange, annualtoquarter, quartertoannual, quartertoannualpercent,
        loggrowthtopct_percapita, loggrowthtopct, logleveltopct_annualized,
        loggrowthtopct_annualized_percapita, loggrowthtopct_annualized,
        logleveltopct_annualized_percapita,
        logleveltopct_annualized_approx, loggrowthtopct_4q_approx, logleveltopct_4q_approx,
        parse_data_series, collect_data_transforms, reverse_transform,
        subtract_quarters, iterate_quarters,
        simulate_data, simulate_observables, simulate_states,

        # solve/
        gensys, solve, klein,

        # estimate/
        simulated_annealing, combined_optimizer, lbfgs,
        filter, filter_shocks, likelihood, posterior, posterior!,
        optimize!, csminwel, hessian!, estimate, proposal_distribution,
        metropolis_hastings, compute_parameter_covariance, prior, get_estimation_output_files,
        compute_moments, find_density_bands, mutation, resample, smc,
        mvnormal_mixture_draw, nearest_spd, marginal_data_density,
        initial_draw!, ParticleCloud, Particle, estimate_bma,

        # backwards_compatibility.jl
        smc2, old_to_new_cloud, # TO REMOVE

        # forecast/
        load_draws, forecast_one,
        smooth, forecast, shock_decompositions, deterministic_trends, trends, impulse_responses,
        compute_system, compute_system_function, add_requisite_output_vars, n_forecast_draws,
        get_forecast_input_file, get_forecast_output_files, get_forecast_filename,
        read_forecast_output,

        # analysis/
        find_density_bands, moment_tables, compute_meansbands, MeansBands,
        meansbands_to_matrix, read_mb, read_bdd_and_unbdd_mb,
        get_meansbands_input_file, get_meansbands_output_file, get_product, get_class,
        which_density_bands,
        prepare_meansbands_tables_timeseries, prepare_means_tables_shockdec,
        prepare_meansbands_table_irf,
        write_meansbands_tables_timeseries, write_means_tables_shockdec,
        prepare_meansbands_table_irf,
        write_meansbands_tables_all, construct_fcast_and_hist_dfs,
        df_to_table, load_posterior_moments, sample_λ, compute_Eλ,
        create_q4q4_mb,

        # decomp/
        decompose_forecast, decomposition_means,

        # decomp/
        decompose_forecast, decomposition_means,

        # altpolicy/
        AltPolicy, taylor93, taylor99,

        # scenarios/
        AbstractScenario, SingleScenario, Scenario, SwitchingScenario, ScenarioAggregate,
        n_targets, n_instruments, n_target_horizons, targets_to_data,
        compute_scenario_system, filter_shocks!, forecast_scenario, simulate_switching,
        scenario_means_bands,
        get_scenario_input_file, n_scenario_draws, get_scenario_filename,
        get_scenario_output_files,
        read_scenario_output, get_scenario_mb_input_file, get_scenario_mb_output_file,
        read_scenario_mb,
        count_scenario_draws,

        # packet/
        usual_settings!, usual_forecast, write_forecast_centric_packet,
        write_standard_packet, plot_standard_packet,

        # plot/
        plot_prior_posterior, plot_impulse_response, plot_history_and_forecast, hair_plot,
        plot_forecast_comparison, plot_shock_decomposition, plot_altpolicies, plot_scenario,
        plot_posterior_intervals, plot_posterior_interval_comparison, plot_forecast_decomposition,
        plot_forecast_sequence, date_to_float,

        # models/
        init_parameters!, steadystate!, init_observable_mappings!,
        init_pseudo_observable_mappings!,
<<<<<<< HEAD
        Model990, Model1002, Model1010, SmetsWouters, SmetsWoutersOrig, AnSchorfheide,
		CurdiaReis,
=======
        Model990, Model1002, Model1010, Model805, Model904, SmetsWouters, SmetsWoutersOrig, AnSchorfheide,
>>>>>>> 521d1b39
        PoolModel, eqcond, measurement, pseudo_measurement,
        shock_groupings, transition,

        # models/heterogeneous/
        KrusellSmith, BondLabor, RealBond, RealBondMkup, HetDSGE, HetDSGEGovDebt,
        RepDSGEGovDebt, HetDSGESimpleTaylor, HetDSGELag, Grid,

        #### Continuous time
        # models
        solve_hjb, solve_kfe, model_settings!, AbstractCTModel, KrusellSmithCT,
        SteadyStateParameterArray, OneAssetHANK, calibrate_pLH_pHL,

	    # TwoAssetHANK
        TwoAssetHANK,

        # solve/
        gensysct, gensysct!, new_divct, decomposition_svdct!, <,
        krylov_reduction, valueref_reduction, deflated_block_arnoldi, change_basis,
        oneDquad_spline, extend_to_nd, projection_for_subset, spline_basis,
        solve_static_conditions,

        # estimate
        hessizero, hess_diag_element, hess_offdiag_element, transform_transition_matrices,

        # estimate/ct_filters
        BlockKalmanFilter, init_stationary_states, block_kalman_filter, CTBlockKalmanFilter,
        ct_block_kalman_filter, ct_kalman_filter, forecast!

    const VERBOSITY = Dict(:none => 0, :low => 1, :high => 2)
    const DSGE_DATE_FORMAT = "yymmdd"
    const DSGE_DATASERIES_DELIM = "__"
    const DSGE_SHOCKDEC_DELIM = "__"

    include("abstractdsgemodel.jl")
    include("defaults.jl")
    include("models/poolmodel/poolmodel.jl")
    include("statespace.jl")
    include("util.jl")
    include("grids.jl")

    include("benchmark/util.jl")
    include("benchmark/benchmark.jl")
    include("benchmark/io.jl")

    include("data/load_data.jl")
    include("data/fred_data.jl")
    include("data/transformations.jl")
    include("data/transform_data.jl")
    include("data/reverse_transform.jl")
    include("data/util.jl")
    include("data/simulate_data.jl")


    include("solve/gensys.jl")
    include("solve/solve.jl")
    include("solve/klein.jl")

    include("estimate/util.jl")
    include("estimate/kalman.jl")
    include("estimate/filter.jl")
    include("estimate/posterior.jl")
    include("estimate/optimize.jl")
    include("estimate/csminwel.jl")
    include("estimate/hessian.jl")
    include("estimate/hessizero.jl")
    include("estimate/simulated_annealing.jl")
    include("estimate/combined_optimizer.jl")
    include("estimate/lbfgs.jl")
    include("estimate/nelder_mead.jl")
    include("estimate/marginal_data_density.jl")
    include("estimate/estimate.jl")
    include("estimate/estimate_bma.jl")
    include("estimate/nearest_spd.jl")

    include("estimate/metropolis_hastings.jl")

    include("estimate/smc/particle.jl")
    #include("estimate/smc/initialization.jl")
    #include("estimate/smc/helpers.jl")
    #include("estimate/smc/util.jl")
    #include("estimate/smc/mutation.jl")
    #include("estimate/smc/resample.jl")
    #include("estimate/smc/smc.jl")

    include("estimate/smc.jl")
    include("estimate/backwards_compatibility.jl")

    # CT HANK code
    include("estimate/filter_hank.jl")
    include("estimate/hessizero_hank.jl")
    include("estimate/transform_transition_matrices.jl")
    include("estimate/ct_filters/ct_kalman_filter.jl")
    include("estimate/ct_filters/block_kalman_filter.jl")
    # include("estimate/ct_filters/ct_block_kalman_filter.jl")

    include("analysis/moments.jl")
    include("analysis/meansbands.jl")
    include("analysis/compute_meansbands.jl")
    include("analysis/meansbands_to_matrix.jl")
    include("analysis/io.jl")
    include("analysis/util.jl")
    include("analysis/df_to_table.jl")
    include("analysis/create_q4q4_mb.jl")

    include("decomp/drivers.jl")
    include("decomp/io.jl")
    include("decomp/meansbands.jl")

    include("altpolicy/altpolicy.jl")
    include("altpolicy/taylor93.jl")
    include("altpolicy/taylor99.jl")

    include("scenarios/scenario.jl")
    include("scenarios/io.jl")
    include("scenarios/forecast.jl")
    include("scenarios/switching.jl")
    include("scenarios/transform.jl")

    include("packet/util.jl")
    include("packet/drivers.jl")
    include("packet/standard_packet.jl")
    include("packet/forecast_centric_packet.jl")

    include("plot/util.jl")
    include("plot/plot_posterior_intervals.jl")
    include("plot/plot_prior_posterior.jl")
    include("plot/plot_impulse_response.jl")
    include("plot/plot_history_and_forecast.jl")
    include("plot/hair_plot.jl")
    include("plot/plot_forecast_comparison.jl")
    include("plot/plot_shock_decomposition.jl")
    include("plot/plot_altpolicies.jl")
    include("plot/plot_scenario.jl")
    include("plot/plot_forecast_decomposition.jl")
    include("plot/plot_forecast_sequence.jl")

    # models/
    include("models/financial_frictions.jl")

    # Representative Agent Models
    include("models/representative/m990/m990.jl")
    include("models/representative/m990/subspecs.jl")
    include("models/representative/m990/eqcond.jl")
    include("models/representative/m990/observables.jl")
    include("models/representative/m990/measurement.jl")
    include("models/representative/m990/pseudo_observables.jl")
    include("models/representative/m990/pseudo_measurement.jl")
    include("models/representative/m990/augment_states.jl")

    include("models/representative/m1002/m1002.jl")
    include("models/representative/m1002/subspecs.jl")
    include("models/representative/m1002/eqcond.jl")
    include("models/representative/m1002/observables.jl")
    include("models/representative/m1002/measurement.jl")
    include("models/representative/m1002/pseudo_observables.jl")
    include("models/representative/m1002/pseudo_measurement.jl")
    include("models/representative/m1002/augment_states.jl")

    include("models/representative/m1010/m1010.jl")
    include("models/representative/m1010/subspecs.jl")
    include("models/representative/m1010/eqcond.jl")
    include("models/representative/m1010/observables.jl")
    include("models/representative/m1010/measurement.jl")
    include("models/representative/m1010/pseudo_observables.jl")
    include("models/representative/m1010/pseudo_measurement.jl")
    include("models/representative/m1010/augment_states.jl")

    include("models/representative/m805/m805.jl")
    include("models/representative/m805/subspecs.jl")
    include("models/representative/m805/eqcond.jl")
    include("models/representative/m805/observables.jl")
    include("models/representative/m805/measurement.jl")
    include("models/representative/m805/augment_states.jl")

    include("models/representative/m904/m904.jl")
    include("models/representative/m904/subspecs.jl")
    include("models/representative/m904/eqcond.jl")
    include("models/representative/m904/observables.jl")
    include("models/representative/m904/measurement.jl")
    include("models/representative/m904/pseudo_observables.jl")
    include("models/representative/m904/pseudo_measurement.jl")
    include("models/representative/m904/augment_states.jl")

    include("models/representative/smets_wouters/smets_wouters.jl")
    include("models/representative/smets_wouters/subspecs.jl")
    include("models/representative/smets_wouters/eqcond.jl")
    include("models/representative/smets_wouters/observables.jl")
    include("models/representative/smets_wouters/measurement.jl")
    include("models/representative/smets_wouters/augment_states.jl")

    include("models/representative/smets_wouters_orig/smets_wouters_orig.jl")
    include("models/representative/smets_wouters_orig/subspecs.jl")
    include("models/representative/smets_wouters_orig/eqcond.jl")
    include("models/representative/smets_wouters_orig/observables.jl")
    include("models/representative/smets_wouters_orig/measurement.jl")
    include("models/representative/smets_wouters_orig/augment_states.jl")

    include("models/representative/an_schorfheide/an_schorfheide.jl")
    include("models/representative/an_schorfheide/subspecs.jl")
    include("models/representative/an_schorfheide/eqcond.jl")
    include("models/representative/an_schorfheide/observables.jl")
    include("models/representative/an_schorfheide/measurement.jl")
    include("models/representative/an_schorfheide/pseudo_observables.jl")
    include("models/representative/an_schorfheide/pseudo_measurement.jl")
    include("models/representative/an_schorfheide/augment_states.jl")

    include("models/representative/curdia_reis/curdia_reis.jl")
    include("models/representative/curdia_reis/subspecs.jl")
    include("models/representative/curdia_reis/eqcond.jl")
    include("models/representative/curdia_reis/observables.jl")
    include("models/representative/curdia_reis/measurement.jl")
    include("models/representative/curdia_reis/pseudo_observables.jl")
    include("models/representative/curdia_reis/pseudo_measurement.jl")
    include("models/representative/curdia_reis/augment_states.jl")

    # PoolModel
    include("models/poolmodel/subspecs.jl")
    include("models/poolmodel/observables.jl")
    include("models/poolmodel/measurement.jl")
    include("models/poolmodel/transition.jl")

    # Heterogeneous Agent Models
    include("models/heterogeneous/util.jl")

    include("models/heterogeneous/krusell_smith/krusell_smith.jl")
    include("models/heterogeneous/krusell_smith/steady_state.jl")
    include("models/heterogeneous/krusell_smith/subspecs.jl")
    include("models/heterogeneous/krusell_smith/jacobian.jl")
    include("models/heterogeneous/krusell_smith/shock_loading.jl")
    include("models/heterogeneous/krusell_smith/observables.jl")
    include("models/heterogeneous/krusell_smith/measurement.jl")

    include("models/heterogeneous/bond_labor/bond_labor.jl")
    include("models/heterogeneous/bond_labor/steady_state.jl")
    include("models/heterogeneous/bond_labor/jacobian.jl")
    include("models/heterogeneous/bond_labor/shock_loading.jl")
    include("models/heterogeneous/bond_labor/observables.jl")
    include("models/heterogeneous/bond_labor/measurement.jl")

    include("models/heterogeneous/real_bond/real_bond.jl")
    include("models/heterogeneous/real_bond/steady_state.jl")
    include("models/heterogeneous/real_bond/jacobian.jl")
    include("models/heterogeneous/real_bond/shock_loading.jl")
    include("models/heterogeneous/real_bond/observables.jl")
    include("models/heterogeneous/real_bond/measurement.jl")

    include("models/heterogeneous/real_bond_mkup/real_bond_mkup.jl")
    include("models/heterogeneous/real_bond_mkup/steady_state.jl")
    include("models/heterogeneous/real_bond_mkup/subspecs.jl")
    include("models/heterogeneous/real_bond_mkup/jacobian.jl")
    include("models/heterogeneous/real_bond_mkup/shock_loading.jl")
    include("models/heterogeneous/real_bond_mkup/observables.jl")
    include("models/heterogeneous/real_bond_mkup/measurement.jl")
    include("models/heterogeneous/real_bond_mkup/augment_states.jl")

    include("models/heterogeneous/het_dsge/het_dsge.jl")
    include("models/heterogeneous/het_dsge/steady_state.jl")
    include("models/heterogeneous/het_dsge/subspecs.jl")
    include("models/heterogeneous/het_dsge/jacobian.jl")
    include("models/heterogeneous/het_dsge/shock_loading.jl")
    include("models/heterogeneous/het_dsge/observables.jl")
    include("models/heterogeneous/het_dsge/measurement.jl")
    include("models/heterogeneous/het_dsge/augment_states.jl")

    include("models/heterogeneous/het_dsge_gov_debt/util.jl")
    include("models/heterogeneous/het_dsge_gov_debt/het_dsge_gov_debt.jl")
    include("models/heterogeneous/het_dsge_gov_debt/steady_state.jl")
    include("models/heterogeneous/het_dsge_gov_debt/subspecs.jl")
    include("models/heterogeneous/het_dsge_gov_debt/jacobian.jl")
    include("models/heterogeneous/het_dsge_gov_debt/shock_loading.jl")
    include("models/heterogeneous/het_dsge_gov_debt/observables.jl")
    include("models/heterogeneous/het_dsge_gov_debt/measurement.jl")
    include("models/heterogeneous/het_dsge_gov_debt/augment_states.jl")

    include("models/representative/rep_dsge_gov_debt/rep_dsge_gov_debt.jl")
    include("models/representative/rep_dsge_gov_debt/subspecs.jl")
    include("models/representative/rep_dsge_gov_debt/jacobian.jl")
    include("models/representative/rep_dsge_gov_debt/shock_loading.jl")
    include("models/representative/rep_dsge_gov_debt/measurement.jl")
    include("models/representative/rep_dsge_gov_debt/augment_states.jl")

    include("models/heterogeneous/het_dsge_lag/het_dsge_lag.jl")
    include("models/heterogeneous/het_dsge_lag/steady_state.jl")
    include("models/heterogeneous/het_dsge_lag/subspecs.jl")
    include("models/heterogeneous/het_dsge_lag/jacobian.jl")
    include("models/heterogeneous/het_dsge_lag/shock_loading.jl")
    include("models/heterogeneous/het_dsge_lag/observables.jl")
    include("models/heterogeneous/het_dsge_lag/measurement.jl")

    #=
    include("models/heterogeneous/het_dsge_simple_taylor/het_dsge_simple_taylor.jl")
    include("models/heterogeneous/het_dsge_simple_taylor/steady_state.jl")
    include("models/heterogeneous/het_dsge_simple_taylor/subspecs.jl")
    include("models/heterogeneous/het_dsge_simple_taylor/jacobian.jl")
    =#

    # Continuous Time Heterogenous Agent Models
    include("solve/solve_hank.jl")
    include("solve/gensysct.jl")
    include("solve/reduction.jl")
    include("solve/sparse_reduction.jl")

    include("models/heterogeneous/solve_hjb.jl")
    include("models/heterogeneous/solve_kfe.jl")

    include("models/heterogeneous/krusell_smith_ct/krusell_smith_ct.jl")
    include("models/heterogeneous/krusell_smith_ct/measurement.jl")
    include("models/heterogeneous/krusell_smith_ct/eqcond.jl")

    include("models/heterogeneous/one_asset_hank/one_asset_hank.jl")
    include("models/heterogeneous/one_asset_hank/measurement.jl")
    include("models/heterogeneous/one_asset_hank/eqcond.jl")
    include("models/heterogeneous/one_asset_hank/helpers.jl")

    include("models/heterogeneous/two_asset_hank/income_transition.jl")
    include("models/heterogeneous/two_asset_hank/two_asset_hank.jl")
    #include("models/heterogeneous/two_asset_hank/measurement.jl")
    include("models/heterogeneous/two_asset_hank/eqcond.jl")
    include("models/heterogeneous/two_asset_hank/util.jl")
    include("models/heterogeneous/two_asset_hank/helpers.jl")
    include("models/heterogeneous/two_asset_hank/interp.jl")

    include("forecast/util.jl")
    include("forecast/io.jl")
    include("forecast/smooth.jl")
    include("forecast/forecast.jl")
    include("forecast/shock_decompositions.jl")
    include("forecast/impulse_responses.jl")
    include("forecast/drivers.jl")
end<|MERGE_RESOLUTION|>--- conflicted
+++ resolved
@@ -150,12 +150,8 @@
         # models/
         init_parameters!, steadystate!, init_observable_mappings!,
         init_pseudo_observable_mappings!,
-<<<<<<< HEAD
-        Model990, Model1002, Model1010, SmetsWouters, SmetsWoutersOrig, AnSchorfheide,
+        Model990, Model1002, Model1010, Model805, Model904, SmetsWouters, SmetsWoutersOrig, AnSchorfheide,
 		CurdiaReis,
-=======
-        Model990, Model1002, Model1010, Model805, Model904, SmetsWouters, SmetsWoutersOrig, AnSchorfheide,
->>>>>>> 521d1b39
         PoolModel, eqcond, measurement, pseudo_measurement,
         shock_groupings, transition,
 
