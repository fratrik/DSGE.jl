--- conflicted
+++ resolved
@@ -697,13 +697,9 @@
 - `minimize`: if `true`, choose shortest interval, otherwise just chop off lowest and
   highest (percent/2)
 """
-<<<<<<< HEAD
-function find_density_bands(draws::AbstractArray, percents::Vector{T};
-                            minimize::Bool = true) where {T<:AbstractFloat}
-=======
 function find_density_bands(draws::AbstractArray, percents::Vector{T}; minimize::Bool = true) where T<:AbstractFloat
 
->>>>>>> 4c66d1e8
+
     bands = DataFrame()
 
     for p in percents
