--- conflicted
+++ resolved
@@ -18,14 +18,8 @@
 
 The New York Fed DSGE team is currently extending the code to solve and estimate
 heterogeneous agent models.
-<<<<<<< HEAD
-An implementation of Sequential Monte Carlo (SMC) sampling can be found in the registered package [SMC](https://github.com/FRBNY-DSGE/SMC.jl).
-Further extensions of the DSGE model code may be released in the future at the discretion
-of the New York Fed.
-=======
 An implementation of Sequential Monte Carlo (SMC) sampling can be found in the registered package [SMC.jl](https://github.com/FRBNY-DSGE/SMC.jl).
 Further extensions of the DSGE model code may be released at the discretion of the New York Fed.
->>>>>>> 5a979c33
 
 ## Installation
 
@@ -36,11 +30,7 @@
 ```
 ## Versioning
 
-<<<<<<< HEAD
-`DSGE.jl` is currently compatible with 0.7. Official compatibility with 1.0 is imminent.
-=======
 `DSGE.jl` is currently compatible with 0.7, 1.0, and 1.1.
->>>>>>> 5a979c33
 
 To use `DSGE.jl` with Julia version 0.6, please check out tag
 0.4.1. To do this, click on the drop-down menu that reads `branch:
