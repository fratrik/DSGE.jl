--- conflicted
+++ resolved
@@ -15,13 +15,7 @@
 FredData
 HDF5
 JLD2
-<<<<<<< HEAD
 LinearAlgebra
-=======
-FileIO
-Optim
-QuantEcon
->>>>>>> 4c66d1e8
 Missings
 Nullables
 Optim
