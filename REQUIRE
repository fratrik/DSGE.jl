julia 0.4
Calculus
DataStructures
Distributions
FredData
HDF5
<<<<<<< HEAD
JLD
Optim 0.5
=======
Optim 0.7
>>>>>>> 1478b659
QuantEcon
Roots<|MERGE_RESOLUTION|>--- conflicted
+++ resolved
@@ -4,11 +4,7 @@
 Distributions
 FredData
 HDF5
-<<<<<<< HEAD
 JLD
-Optim 0.5
-=======
 Optim 0.7
->>>>>>> 1478b659
 QuantEcon
 Roots