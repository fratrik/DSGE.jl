--- conflicted
+++ resolved
@@ -6,9 +6,10 @@
 my_tests = [
             "core",
             "parameters",
+            "models/an_schorfheide/an_schorfheide",
+            "models/smets_wouters/smets_wouters",
             "models/m990/m990",
-            "models/smets_wouters/smets_wouters",
-            "models/an_schorfheide/an_schorfheide",
+            "models/m1002/m1002",
             "data/misc",
             "data/load_data",
             "solve/gensys",
@@ -22,7 +23,6 @@
             "estimate/optimize",
             "estimate/eig",
             "estimate/metropolis_hastings",
-<<<<<<< HEAD
             "forecast/smooth",
             "forecast/forecast",
             "forecast/shock_decompositions",
@@ -30,13 +30,6 @@
             "forecast/io",
             "forecast/forecast_one",
             "analysis/means_bands"
-=======
-            "models/m990/m990",
-            "models/m1002/m1002",
-            "models/smets_wouters/smets_wouters",
-            "data/misc",
-            "data/load_data"
->>>>>>> 1478b659
             ]
 
 for test in my_tests
