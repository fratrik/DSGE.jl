using DSGE, DataFrames, JLD
using Base.Test

path = dirname(@__FILE__)

# Set up arguments
m = AnSchorfheide(testing = true)
m <= Setting(:date_forecast_start, quartertodate("2015-Q4"))

<<<<<<< HEAD
println("The following warning is expected test behavior:")
=======
println("The following warning is expected test behavior:\n")
>>>>>>> 35c9007f
df, system, z0, P0 = jldopen("$path/../reference/forecast_args.jld", "r") do file
    read(file, "df"), read(file, "system"), read(file, "z0"), read(file, "vz0")
end

# # Read expected output
# exp_kal = jldopen("$path/../reference/filter_out.jld", "r") do file
    # read(file, "exp_kal")
# end

# # Without providing z0 and P0
# kal = DSGE.filter(m, df, system)
# for out in fieldnames(kal)
    # expect = exp_kal[out]
    # actual = kal[out]

    # ndims(expect) == 0 ? @test_approx_eq(expect, actual) : @test_matrix_approx_eq(expect, actual)
# end

# # Providing z0 and P0
# kal = DSGE.filter(m, df, system, z0, P0)
# for out in fieldnames(kal)
    # expect = exp_kal[out]
    # actual = kal[out]

    # ndims(expect) == 0 ? @test_approx_eq(expect, actual) : @test_matrix_approx_eq(expect, actual)
# end


# nothing<|MERGE_RESOLUTION|>--- conflicted
+++ resolved
@@ -7,37 +7,33 @@
 m = AnSchorfheide(testing = true)
 m <= Setting(:date_forecast_start, quartertodate("2015-Q4"))
 
-<<<<<<< HEAD
-println("The following warning is expected test behavior:")
-=======
 println("The following warning is expected test behavior:\n")
->>>>>>> 35c9007f
 df, system, z0, P0 = jldopen("$path/../reference/forecast_args.jld", "r") do file
     read(file, "df"), read(file, "system"), read(file, "z0"), read(file, "vz0")
 end
 
-# # Read expected output
-# exp_kal = jldopen("$path/../reference/filter_out.jld", "r") do file
-    # read(file, "exp_kal")
-# end
+# Read expected output
+exp_kal = jldopen("$path/../reference/filter_out.jld", "r") do file
+    read(file, "exp_kal")
+end
 
-# # Without providing z0 and P0
-# kal = DSGE.filter(m, df, system)
-# for out in fieldnames(kal)
-    # expect = exp_kal[out]
-    # actual = kal[out]
+# Without providing z0 and P0
+kal = DSGE.filter(m, df, system)
+for out in fieldnames(kal)
+    expect = exp_kal[out]
+    actual = kal[out]
 
-    # ndims(expect) == 0 ? @test_approx_eq(expect, actual) : @test_matrix_approx_eq(expect, actual)
-# end
+    ndims(expect) == 0 ? @test_approx_eq(expect, actual) : @test_matrix_approx_eq(expect, actual)
+end
 
-# # Providing z0 and P0
-# kal = DSGE.filter(m, df, system, z0, P0)
-# for out in fieldnames(kal)
-    # expect = exp_kal[out]
-    # actual = kal[out]
+# Providing z0 and P0
+kal = DSGE.filter(m, df, system, z0, P0)
+for out in fieldnames(kal)
+    expect = exp_kal[out]
+    actual = kal[out]
 
-    # ndims(expect) == 0 ? @test_approx_eq(expect, actual) : @test_matrix_approx_eq(expect, actual)
-# end
+    ndims(expect) == 0 ? @test_approx_eq(expect, actual) : @test_matrix_approx_eq(expect, actual)
+end
 
 
-# nothing+nothing